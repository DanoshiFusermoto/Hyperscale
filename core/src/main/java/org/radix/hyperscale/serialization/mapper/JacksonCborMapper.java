package org.radix.hyperscale.serialization.mapper;

<<<<<<< HEAD
=======
import java.io.IOException;
import java.util.ArrayList;
import java.util.Arrays;
import java.util.Iterator;
import java.util.Map;
import java.util.Map.Entry;
import java.util.TreeMap;
import java.util.function.Function;

import org.radix.hyperscale.crypto.Hash;
import org.radix.hyperscale.crypto.Identity;
import org.radix.hyperscale.crypto.MerkleProof;
import org.radix.hyperscale.crypto.Signature;
import org.radix.hyperscale.crypto.bls12381.BLSSignature;
import org.radix.hyperscale.crypto.ed25519.EDKeyPair;
import org.radix.hyperscale.crypto.ed25519.EDPublicKey;
import org.radix.hyperscale.crypto.ed25519.EDSignature;
import org.radix.hyperscale.ledger.ShardGroupID;
import org.radix.hyperscale.ledger.ShardID;
import org.radix.hyperscale.ledger.StateAddress;
import org.radix.hyperscale.logging.Logger;
import org.radix.hyperscale.logging.Logging;
import org.radix.hyperscale.serialization.ByteBufferOutputStream;
import org.radix.hyperscale.serialization.DsonOutput;
import org.radix.hyperscale.serialization.Polymorphic;
import org.radix.hyperscale.serialization.Serializable;
import org.radix.hyperscale.serialization.Serialization;
import org.radix.hyperscale.serialization.SerializerConstants;
import org.radix.hyperscale.serialization.SerializerDummy;
import org.radix.hyperscale.serialization.SerializerIds;
import org.radix.hyperscale.utils.UInt128;
import org.radix.hyperscale.utils.UInt256;

>>>>>>> d07aaf63
import com.fasterxml.jackson.annotation.JsonAutoDetect;
import com.fasterxml.jackson.annotation.JsonInclude.Include;
import com.fasterxml.jackson.core.JacksonException;
import com.fasterxml.jackson.core.JsonEncoding;
import com.fasterxml.jackson.core.JsonFactory;
import com.fasterxml.jackson.core.JsonGenerator;
import com.fasterxml.jackson.core.JsonParser;
import com.fasterxml.jackson.core.JsonProcessingException;
import com.fasterxml.jackson.core.JsonToken;
import com.fasterxml.jackson.core.ObjectCodec;
import com.fasterxml.jackson.core.util.ByteArrayBuilder;
import com.fasterxml.jackson.databind.BeanDescription;
import com.fasterxml.jackson.databind.DeserializationConfig;
import com.fasterxml.jackson.databind.DeserializationContext;
import com.fasterxml.jackson.databind.DeserializationFeature;
import com.fasterxml.jackson.databind.JavaType;
import com.fasterxml.jackson.databind.JsonDeserializer;
import com.fasterxml.jackson.databind.JsonMappingException;
import com.fasterxml.jackson.databind.JsonNode;
import com.fasterxml.jackson.databind.JsonSerializer;
import com.fasterxml.jackson.databind.MapperFeature;
import com.fasterxml.jackson.databind.ObjectMapper;
import com.fasterxml.jackson.databind.SerializationConfig;
import com.fasterxml.jackson.databind.SerializationFeature;
import com.fasterxml.jackson.databind.SerializerProvider;
import com.fasterxml.jackson.databind.deser.BeanDeserializerModifier;
import com.fasterxml.jackson.databind.deser.std.DelegatingDeserializer;
import com.fasterxml.jackson.databind.deser.std.StdDeserializer;
import com.fasterxml.jackson.databind.deser.std.UntypedObjectDeserializer;
import com.fasterxml.jackson.databind.exc.InvalidFormatException;
import com.fasterxml.jackson.databind.module.SimpleModule;
import com.fasterxml.jackson.databind.node.BinaryNode;
import com.fasterxml.jackson.databind.ser.BeanSerializerModifier;
import com.fasterxml.jackson.databind.ser.FilterProvider;
import com.fasterxml.jackson.databind.ser.std.StdSerializer;
import com.fasterxml.jackson.datatype.eclipsecollections.EclipseCollectionsModule;
import com.fasterxml.jackson.datatype.guava.GuavaModule;
import com.fasterxml.jackson.datatype.jdk8.Jdk8Module;
import com.fasterxml.jackson.datatype.jsonorg.JsonOrgModule;
import java.io.IOException;
import java.util.ArrayList;
import java.util.Arrays;
import java.util.Iterator;
import java.util.Map;
import java.util.Map.Entry;
import java.util.TreeMap;
import java.util.function.Function;
import org.radix.hyperscale.crypto.Hash;
import org.radix.hyperscale.crypto.Identity;
import org.radix.hyperscale.crypto.MerkleProof;
import org.radix.hyperscale.crypto.bls12381.BLSSignature;
import org.radix.hyperscale.crypto.ed25519.EDSignature;
import org.radix.hyperscale.ledger.ShardGroupID;
import org.radix.hyperscale.ledger.ShardID;
import org.radix.hyperscale.ledger.StateAddress;
import org.radix.hyperscale.logging.Logger;
import org.radix.hyperscale.logging.Logging;
import org.radix.hyperscale.serialization.ByteBufferOutputStream;
import org.radix.hyperscale.serialization.DsonOutput;
import org.radix.hyperscale.serialization.Serializable;
import org.radix.hyperscale.serialization.Serialization;
import org.radix.hyperscale.serialization.SerializerConstants;
import org.radix.hyperscale.serialization.SerializerDummy;
import org.radix.hyperscale.serialization.SerializerIds;
import org.radix.hyperscale.utils.UInt128;
import org.radix.hyperscale.utils.UInt256;

/**
 * A Jackson {@link ObjectMapper} that will serialize and deserialize to the subset of <a
 * href="http://cbor.io/">CBOR</a> that DSON uses.
 */
public class JacksonCborMapper extends ObjectMapper {
  private static final long serialVersionUID = 4917479892309630214L;

  private final DsonOutput.Output dsonOutput;

  private JacksonCborMapper(DsonOutput.Output dsonOutput) {
    super(createCborFactory());

    this.dsonOutput = dsonOutput;
  }

  DsonOutput.Output getDsonOutput() {
    return this.dsonOutput;
  }

  private static JsonFactory createCborFactory() {
    return new RadixCBORFactory();
  }

  @Override
  public byte[] writeValueAsBytes(Object value) throws JsonProcessingException {
    ByteArrayBuilder bb = new ByteArrayBuilder(_jsonFactory._getBufferRecycler(), 1000);
    try {
      _configAndWriteValue(_jsonFactory.createJsonGenerator(bb, JsonEncoding.UTF8), value);
    } catch (JsonProcessingException e) {
      throw e;
    } catch (IOException e) {
      throw JsonMappingException.fromUnexpectedIOE(e);
    }

    byte[] result = bb.toByteArray();
    bb.release();
    return result;
  }

  private static final JsonDeserializer<Object> untypedDeserializer =
      new JsonDeserializer<Object>() {
        @Override
        public Object deserialize(JsonParser jp, DeserializationContext ctxt) throws IOException {
          final JsonNode object;
          final JsonToken token = jp.getCurrentToken();
          if (token.isStructStart()) {
            object = jp.readValueAsTree();
            final JsonNode typeNameNodeOrNull =
                object.get(SerializerConstants.SERIALIZER_TYPE_NAME);
            if (typeNameNodeOrNull != null) {
              final ObjectCodec codec = jp.getCodec();
              final String typeName = typeNameNodeOrNull.asText();
              final Class<?> typeClass = Serialization.getInstance().getClassForId(typeName);
              return object.traverse(codec).readValueAs(typeClass);
            } else if (object.isArray()) {
              final ObjectCodec codec = jp.getCodec();
              return object.traverse(codec).readValueAs(ArrayList.class);
            } else {
              final ObjectCodec codec = jp.getCodec();
              Map<Object, Object> resultMap = new TreeMap<>();
              StandardKeyDeserializer keyDeserializer = new StandardKeyDeserializer();
              Iterator<Entry<String, JsonNode>> iterator = object.fields();
              while (iterator.hasNext()) {
                Entry<String, JsonNode> entry = iterator.next();
                try {
                  // Try to deserialize the key based on its format
                  Object key = keyDeserializer.deserializeKey(entry.getKey(), ctxt);
                  // Deserialize the value using the codec
                  Object value = entry.getValue().traverse(codec).readValueAs(Object.class);
                  resultMap.put(key, value);
                } catch (IOException e) {
                  throw new RuntimeException("Failed to deserialize map entry", e);
                }
              }

              return resultMap;
            }
          } else if (token.equals(JsonToken.VALUE_EMBEDDED_OBJECT)) {
            object = jp.readValueAs(BinaryNode.class);

            byte[] bytes = object.binaryValue();
            if (bytes[0] == JacksonCodecConstants.HASH_VALUE) return Hash.from(bytes, 1);
            else if (bytes[0] == JacksonCodecConstants.U20_VALUE) return UInt256.from(bytes, 1);
            else if (bytes[0] == JacksonCodecConstants.MERKLE_PROOF_VALUE)
              return MerkleProof.from(bytes, 1);
            else if (bytes[0] == JacksonCodecConstants.SHARD_ID_VALUE)
              return ShardID.from(bytes, 1);
            else if (bytes[0] == JacksonCodecConstants.STATE_ADDRESS_VALUE)
              return StateAddress.from(bytes, 1);
            else if (bytes[0] == JacksonCodecConstants.SHARD_GROUP_ID_VALUE)
              return ShardGroupID.from(bytes, 1);
            else if (bytes[0] == JacksonCodecConstants.IDENTITY_VALUE) {
              try {
                return Identity.from(bytes, 1);
              } catch (Exception cex) {
                throw new IOException(cex);
              }
            } else if (bytes[0] == JacksonCodecConstants.BYTES_VALUE)
              return Arrays.copyOfRange(bytes, 1, bytes.length);
            else return bytes;
          } else {
            object = jp.readValueAsTree();

            if (object.isBoolean()) return object.booleanValue();
            else if (object.isLong()) return object.longValue();
            else if (object.isInt()) return object.intValue();
            else if (object.isFloat()) return object.floatValue();
            else if (object.isDouble()) return object.doubleValue();
            else if (object.isTextual()) return object.asText();
            else throw new IllegalArgumentException();
          }
        }
<<<<<<< HEAD
      };

  /**
   * Create an {@link ObjectMapper} that will serialize to/from CBOR encoded DSON.
   *
   * @param idLookup A {@link SerializerIds} used to perform serializer ID lookup
   * @param filterProvider A {@link FilterProvider} to use for filtering serialized fields
   * @return A freshly created {@link JacksonCborMapper}
   */
  public static JacksonCborMapper create(
      DsonOutput.Output output, SerializerIds idLookup, FilterProvider filterProvider) {
    SimpleModule cborModule = new SimpleModule();

    cborModule.addSerializer(SerializerDummy.class, new JacksonSerializerDummySerializer(idLookup));
    cborModule.addSerializer(String.class, new JacksonJsonStringSerializer());
    cborModule.addSerializer(ShardGroupID.class, new JacksonCborShardGroupIDSerializer());
    cborModule.addSerializer(StateAddress.class, new JacksonCborStateAddressSerializer());
    cborModule.addSerializer(Identity.class, new JacksonCborIdentitySerializer());
    cborModule.addSerializer(MerkleProof.class, new JacksonCborMerkleProofSerializer());

    cborModule.addSerializer(
        Hash.class,
        new JacksonCborObjectBytesSerializer<>(
            Hash.class, JacksonCodecConstants.HASH_VALUE, Hash::toByteArray));
    cborModule.addSerializer(
        byte[].class,
        new JacksonCborObjectBytesSerializer<>(
            byte[].class, JacksonCodecConstants.BYTES_VALUE, Function.identity()));
    cborModule.addSerializer(
        UInt128.class,
        new JacksonCborObjectBytesSerializer<>(
            UInt128.class, JacksonCodecConstants.U10_VALUE, UInt128::toByteArray));
    cborModule.addSerializer(
        UInt256.class,
        new JacksonCborObjectBytesSerializer<>(
            UInt256.class, JacksonCodecConstants.U20_VALUE, UInt256::toByteArray));
    cborModule.addSerializer(
        ShardID.class,
        new JacksonCborObjectBytesSerializer<>(
            ShardID.class, JacksonCodecConstants.SHARD_ID_VALUE, ShardID::toByteArray));

    cborModule.addSerializer(
        EDSignature.class,
        new JacksonCborObjectBytesSerializer<>(
            EDSignature.class, JacksonCodecConstants.EC_SIGNATURE_VALUE, EDSignature::toByteArray));

    cborModule.addSerializer(
        BLSSignature.class,
        new JacksonCborObjectBytesSerializer<>(
            BLSSignature.class,
            JacksonCodecConstants.BLS_SIGNATURE_VALUE,
            BLSSignature::toByteArray));

    cborModule.addKeySerializer(Hash.class, new StandardKeySerializer());
    cborModule.addKeySerializer(String.class, new StandardKeySerializer());
    cborModule.addKeySerializer(ShardID.class, new StandardKeySerializer());
    cborModule.addKeySerializer(ShardGroupID.class, new StandardKeySerializer());
    cborModule.addKeySerializer(Identity.class, new StandardKeySerializer());
    cborModule.addKeySerializer(UInt256.class, new StandardKeySerializer());

    cborModule.addDeserializer(SerializerDummy.class, new JacksonSerializerDummyDeserializer());
    cborModule.addDeserializer(String.class, new JacksonJsonStringDeserializer());
    cborModule.addDeserializer(Identity.class, new JacksonCborIdentityDeserializer());
    cborModule.addDeserializer(ShardGroupID.class, new JacksonCborShardGroupIDDeserializer());
    cborModule.addDeserializer(MerkleProof.class, new JacksonCborMerkleProofDeserializer());
    cborModule.addDeserializer(Hash.class, new JacksonCborHashDeserializer());
    cborModule.addDeserializer(ShardID.class, new JacksonCborShardIDDeserializer());
    cborModule.addDeserializer(UInt256.class, new JacksonCborUInt256Deserializer());
    cborModule.addDeserializer(StateAddress.class, new JacksonCborStateAddressDeserializer());

    cborModule.addDeserializer(
        byte[].class,
        new JacksonCborObjectBytesDeserializer<>(
            byte[].class, JacksonCodecConstants.BYTES_VALUE, Function.identity()));
    cborModule.addDeserializer(
        UInt128.class,
        new JacksonCborObjectBytesDeserializer<>(
            UInt128.class, JacksonCodecConstants.U10_VALUE, UInt128::from));

    cborModule.addDeserializer(
        EDSignature.class,
        new JacksonCborObjectBytesDeserializer<>(
            EDSignature.class, JacksonCodecConstants.EC_SIGNATURE_VALUE, EDSignature::from));

    cborModule.addDeserializer(
        BLSSignature.class,
        new JacksonCborObjectBytesDeserializer<>(
            BLSSignature.class, JacksonCodecConstants.BLS_SIGNATURE_VALUE, BLSSignature::from));

    cborModule.addKeyDeserializer(Hash.class, new StandardKeyDeserializer());
    cborModule.addKeyDeserializer(String.class, new StandardKeyDeserializer());
    cborModule.addKeyDeserializer(ShardID.class, new StandardKeyDeserializer());
    cborModule.addKeyDeserializer(ShardGroupID.class, new StandardKeyDeserializer());
    cborModule.addKeyDeserializer(Identity.class, new StandardKeyDeserializer());
    cborModule.addKeyDeserializer(UInt256.class, new StandardKeyDeserializer());

    // Special modifier for Enum values to remove :str: leadin from front
    cborModule.setDeserializerModifier(
        new BeanDeserializerModifier() {
          @Override
          @SuppressWarnings("rawtypes")
          public JsonDeserializer<Enum> modifyEnumDeserializer(
              DeserializationConfig config,
              final JavaType type,
              BeanDescription beanDesc,
              final JsonDeserializer<?> deserializer) {
            return new JsonDeserializer<Enum>() {
              @Override
              @SuppressWarnings("unchecked")
              public Enum deserialize(JsonParser jp, DeserializationContext ctxt)
                  throws IOException {
                Class<? extends Enum> rawClass = (Class<Enum<?>>) type.getRawClass();
                return Enum.valueOf(rawClass, jp.getValueAsString());
              }
            };
          }
        });

    // Modifier for untyped objects
    cborModule.setDeserializerModifier(
        new BeanDeserializerModifier() {
          @Override
          public JsonDeserializer<?> modifyDeserializer(
              DeserializationConfig config,
              BeanDescription beanDesc,
              JsonDeserializer<?> deserializer) {
            if ((deserializer instanceof UntypedObjectDeserializer) == false) {
              if (beanDesc.getType().isPrimitive()) return deserializer;

              if (beanDesc.getType().isInterface() == false
                  && beanDesc.getType().isAbstract() == false)
                return new DeserializerWithTrigger(deserializer);
            }

            return untypedDeserializer;
          }
        });

    // Modifier for extracting byte array output of Serializable objects
    cborModule.setSerializerModifier(
        new BeanSerializerModifier() {

          @Override
          @SuppressWarnings("unchecked")
          public JsonSerializer<?> modifySerializer(
              SerializationConfig config, BeanDescription beanDesc, JsonSerializer<?> serializer) {
            Class<?> clazz = beanDesc.getType().getRawClass();
            if (clazz != null && Serializable.class.isAssignableFrom(clazz))
              return new SerializerCachedOutput((Class<Serializable>) clazz, serializer);

            return super.modifySerializer(config, beanDesc, serializer);
          }
        });

    JacksonCborMapper mapper = new JacksonCborMapper(output);
    mapper.registerModule(cborModule);
    mapper.registerModule(new JsonOrgModule());
    mapper.registerModule(new GuavaModule());
    mapper.registerModule(new EclipseCollectionsModule());
    mapper.registerModule(new Jdk8Module());

    mapper.configure(MapperFeature.SORT_PROPERTIES_ALPHABETICALLY, true);
    mapper.configure(SerializationFeature.ORDER_MAP_ENTRIES_BY_KEYS, true);
    mapper.configure(DeserializationFeature.FAIL_ON_UNKNOWN_PROPERTIES, false);
    mapper.setVisibility(
        mapper
            .getSerializationConfig()
            .getDefaultVisibilityChecker()
            .withFieldVisibility(JsonAutoDetect.Visibility.NONE)
            .withGetterVisibility(JsonAutoDetect.Visibility.NONE)
            .withSetterVisibility(JsonAutoDetect.Visibility.NONE)
            .withCreatorVisibility(JsonAutoDetect.Visibility.PUBLIC_ONLY));
    mapper.setSerializationInclusion(Include.NON_NULL);
    mapper.setFilterProvider(filterProvider);
    mapper.setAnnotationIntrospector(new DsonFilteringIntrospector());
    mapper.setDefaultTyping(new DsonTypeResolverBuilder(idLookup));
    return mapper;
  }
=======
        
        byte[] result = bb.toByteArray();
        bb.release();
        return result;
	}

	private static final JsonDeserializer<Object> untypedDeserializer = new JsonDeserializer<Object>() 
	{
		@Override
		public Object deserialize(JsonParser jp, DeserializationContext ctxt) throws IOException 
		{
	        final JsonNode object;
	        final JsonToken token = jp.getCurrentToken();
			if (token.isStructStart())
			{
		        object = jp.readValueAsTree();
		        final JsonNode typeNameNodeOrNull = object.get(SerializerConstants.SERIALIZER_TYPE_NAME);
		        if (typeNameNodeOrNull != null) 
		        {
					final ObjectCodec codec = jp.getCodec();
		            final String typeName = typeNameNodeOrNull.asText();
		            final Class<?> typeClass = Serialization.getInstance().getClassForId(typeName);
		            return object.traverse(codec).readValueAs(typeClass);
		        }
		        else if (object.isArray())
		        {
					final ObjectCodec codec = jp.getCodec();
		        	return object.traverse(codec).readValueAs(ArrayList.class);
		        }
		        else 
		        {
		        	final ObjectCodec codec = jp.getCodec();
	                Map<Object, Object> resultMap = new TreeMap<>();
	                StandardKeyDeserializer keyDeserializer = new StandardKeyDeserializer();
	                Iterator<Entry<String, JsonNode>> iterator = object.fields();
	                while(iterator.hasNext())
	                {
	                	Entry<String, JsonNode> entry = iterator.next();
	                    try 
	                    {
	                        // Try to deserialize the key based on its format
	                        Object key = keyDeserializer.deserializeKey(entry.getKey(), ctxt);
	                        // Deserialize the value using the codec
	                        Object value = entry.getValue().traverse(codec).readValueAs(Object.class);
	                        resultMap.put(key, value);
	                    } 
	                    catch (IOException e) 
	                    {
	                        throw new RuntimeException("Failed to deserialize map entry", e);
	                    }
	                }

	                return resultMap;
		        }
			}
			else if (token.equals(JsonToken.VALUE_EMBEDDED_OBJECT))
			{
				object = jp.readValueAs(BinaryNode.class);

				byte[] bytes = object.binaryValue();
				if (bytes[0] == JacksonCodecConstants.HASH_VALUE)
					return Hash.from(bytes, 1);
				else if (bytes[0] == JacksonCodecConstants.U20_VALUE)
					return UInt256.from(bytes, 1);
				else if (bytes[0] == JacksonCodecConstants.MERKLE_PROOF_VALUE)
					return MerkleProof.from(bytes, 1);
				else if (bytes[0] == JacksonCodecConstants.SHARD_ID_VALUE)
					return ShardID.from(bytes, 1);
				else if (bytes[0] == JacksonCodecConstants.STATE_ADDRESS_VALUE)
					return StateAddress.from(bytes, 1);
				else if (bytes[0] == JacksonCodecConstants.SHARD_GROUP_ID_VALUE)
					return ShardGroupID.from(bytes, 1);
				else if (bytes[0] == JacksonCodecConstants.IDENTITY_VALUE)
				{
					try 
					{
						return Identity.from(bytes, 1);
					} 
					catch (Exception cex) 
					{
						throw new IOException(cex);
					}
				}
				else if (bytes[0] == JacksonCodecConstants.BYTES_VALUE)
					return Arrays.copyOfRange(bytes, 1, bytes.length);
				else
					return bytes;
			}
			else
			{
		        object = jp.readValueAsTree();
		        
		        if (object.isBoolean())
		        	return object.booleanValue();
		        else if (object.isLong())
		        	return object.longValue();
		        else if (object.isInt())
		        	return object.intValue();
		        else if (object.isFloat())
		        	return object.floatValue();
		        else if (object.isDouble())
		        	return object.doubleValue();
		        else if (object.isTextual())
		        	return object.asText();
		        else
		        	throw new IllegalArgumentException();
			}
		}
	};


	/**
	 * Create an {@link ObjectMapper} that will serialize to/from
	 * CBOR encoded DSON.
	 *
	 * @param idLookup A {@link SerializerIds} used to perform serializer ID lookup
	 * @param filterProvider A {@link FilterProvider} to use for filtering serialized fields
	 * @return A freshly created {@link JacksonCborMapper}
	 */
	public static JacksonCborMapper create(DsonOutput.Output output, SerializerIds idLookup, FilterProvider filterProvider) 
	{
		SimpleModule cborModule = new SimpleModule();

		cborModule.addSerializer(SerializerDummy.class, new JacksonSerializerDummySerializer(idLookup));
		cborModule.addSerializer(String.class, new JacksonJsonStringSerializer());
		cborModule.addSerializer(ShardGroupID.class, new JacksonCborShardGroupIDSerializer());
		cborModule.addSerializer(StateAddress.class, new JacksonCborStateAddressSerializer());
		cborModule.addSerializer(Identity.class, new JacksonCborIdentitySerializer());
		cborModule.addSerializer(MerkleProof.class, new JacksonCborMerkleProofSerializer());
		
		cborModule.addSerializer(Hash.class, new JacksonCborObjectBytesSerializer<>(
			Hash.class,
			JacksonCodecConstants.HASH_VALUE,
			Hash::toByteArray
		));
		cborModule.addSerializer(byte[].class, new JacksonCborObjectBytesSerializer<>(
			byte[].class,
			JacksonCodecConstants.BYTES_VALUE,
			Function.identity()
		));
		cborModule.addSerializer(UInt128.class, new JacksonCborObjectBytesSerializer<>(
			UInt128.class,
			JacksonCodecConstants.U10_VALUE,
			UInt128::toByteArray
		));
		cborModule.addSerializer(UInt256.class, new JacksonCborObjectBytesSerializer<>(
			UInt256.class,
			JacksonCodecConstants.U20_VALUE,
			UInt256::toByteArray
		));
		cborModule.addSerializer(ShardID.class, new JacksonCborObjectBytesSerializer<>(
			ShardID.class,
			JacksonCodecConstants.SHARD_ID_VALUE,
			ShardID::toByteArray
		));
		
		cborModule.addSerializer(EDSignature.class, new JacksonCborObjectBytesSerializer<>(
			EDSignature.class,
			JacksonCodecConstants.EC_SIGNATURE_VALUE,
			EDSignature::toByteArray
		));

		cborModule.addSerializer(BLSSignature.class, new JacksonCborObjectBytesSerializer<>(
			BLSSignature.class,
			JacksonCodecConstants.BLS_SIGNATURE_VALUE,
			BLSSignature::toByteArray
		));

		cborModule.addKeySerializer(Hash.class, new StandardKeySerializer());
		cborModule.addKeySerializer(String.class, new StandardKeySerializer());
		cborModule.addKeySerializer(ShardID.class, new StandardKeySerializer());
		cborModule.addKeySerializer(ShardGroupID.class, new StandardKeySerializer());
		cborModule.addKeySerializer(Identity.class, new StandardKeySerializer());
		cborModule.addKeySerializer(UInt256.class, new StandardKeySerializer());

		cborModule.addDeserializer(SerializerDummy.class, new JacksonSerializerDummyDeserializer());
		cborModule.addDeserializer(String.class, new JacksonJsonStringDeserializer());
		cborModule.addDeserializer(Identity.class, new JacksonCborIdentityDeserializer());
		cborModule.addDeserializer(ShardGroupID.class, new JacksonCborShardGroupIDDeserializer());
		cborModule.addDeserializer(MerkleProof.class, new JacksonCborMerkleProofDeserializer());
		cborModule.addDeserializer(Hash.class, new JacksonCborHashDeserializer());
		cborModule.addDeserializer(ShardID.class, new JacksonCborShardIDDeserializer());
		cborModule.addDeserializer(UInt256.class, new JacksonCborUInt256Deserializer());
		cborModule.addDeserializer(StateAddress.class, new JacksonCborStateAddressDeserializer());

		cborModule.addDeserializer(byte[].class, new JacksonCborObjectBytesDeserializer<>(
			byte[].class,
			JacksonCodecConstants.BYTES_VALUE,
			Function.identity()
		));
		cborModule.addDeserializer(UInt128.class, new JacksonCborObjectBytesDeserializer<>(
			UInt128.class,
			JacksonCodecConstants.U10_VALUE,
			UInt128::from
		));
		
		cborModule.addDeserializer(EDSignature.class, new JacksonCborObjectBytesDeserializer<>(
			EDSignature.class,
			JacksonCodecConstants.EC_SIGNATURE_VALUE,
			EDSignature::from
		));

		cborModule.addDeserializer(BLSSignature.class, new JacksonCborObjectBytesDeserializer<>(
			BLSSignature.class,
			JacksonCodecConstants.BLS_SIGNATURE_VALUE,
			BLSSignature::from
		));

		// Special case for abstract signature references
		cborModule.addDeserializer(Signature.class, new StdDeserializer<>(Signature.class) 
		{
			@Override
			public Signature deserialize(JsonParser p, DeserializationContext ctxt) throws IOException, JacksonException
			{
				byte[] bytes = p.getBinaryValue();
				if (bytes == null || bytes.length == 0)
					throw new InvalidFormatException(p, "Expecting signature bytes but null or empty", bytes, handledType());
				
				if (bytes[0] == JacksonCodecConstants.EC_SIGNATURE_VALUE)
					return EDSignature.from(Arrays.copyOfRange(bytes, 1, bytes.length));
				else if (bytes[0] == JacksonCodecConstants.BLS_SIGNATURE_VALUE)
					return BLSSignature.from(Arrays.copyOfRange(bytes, 1, bytes.length));
				else
					throw new InvalidFormatException(p, "Unexpected prefix "+bytes[0], bytes, handledType());
			}
		});

		cborModule.addKeyDeserializer(Hash.class, new StandardKeyDeserializer());
		cborModule.addKeyDeserializer(String.class, new StandardKeyDeserializer());
		cborModule.addKeyDeserializer(ShardID.class, new StandardKeyDeserializer());
		cborModule.addKeyDeserializer(ShardGroupID.class, new StandardKeyDeserializer());
		cborModule.addKeyDeserializer(Identity.class, new StandardKeyDeserializer());
		cborModule.addKeyDeserializer(UInt256.class, new StandardKeyDeserializer());
		
		// Modifier for untyped objects
		cborModule.setDeserializerModifier(new BeanDeserializerModifier() 
		{
			@Override
			@SuppressWarnings("rawtypes")
			// Special modifier for Enum values to remove :str: leadin from front
			public JsonDeserializer<Enum> modifyEnumDeserializer(DeserializationConfig config, final JavaType type, BeanDescription beanDesc, final JsonDeserializer<?> deserializer) 
			{
				return new JsonDeserializer<Enum>() 
				{
					@Override
					@SuppressWarnings("unchecked")
					public Enum deserialize(JsonParser jp, DeserializationContext ctxt) throws IOException 
					{
						Class<? extends Enum> rawClass = (Class<Enum<?>>) type.getRawClass();
						return Enum.valueOf(rawClass, jp.getValueAsString());
					}
				};
			}

			@Override
			public JsonDeserializer<?> modifyDeserializer(DeserializationConfig config, BeanDescription beanDesc, JsonDeserializer<?> deserializer) 
			{
				if ((deserializer instanceof UntypedObjectDeserializer) == false)
				{
					if (beanDesc.getType().isPrimitive())
						return deserializer;

					if (Polymorphic.class.isAssignableFrom(beanDesc.getBeanClass()))
						return deserializer;
					
					if (beanDesc.getType().isInterface() == false && beanDesc.getType().isAbstract() == false)
						return new DeserializerWithTrigger(deserializer);
				}
				
				return untypedDeserializer;
			}
		});
		
		// Modifier for extracting byte array output of Serializable objects
		cborModule.setSerializerModifier(new BeanSerializerModifier() {

			@Override
			@SuppressWarnings("unchecked")
			public JsonSerializer<?> modifySerializer(SerializationConfig config, BeanDescription beanDesc, JsonSerializer<?> serializer) 
			{
				Class<?> clazz = beanDesc.getType().getRawClass();
				if (clazz != null && Serializable.class.isAssignableFrom(clazz))
					return new SerializerCachedOutput((Class<Serializable>)clazz, serializer);
				
				return super.modifySerializer(config, beanDesc, serializer);
			}
		});

		JacksonCborMapper mapper = new JacksonCborMapper(output);
		mapper.registerModule(cborModule);
	    mapper.registerModule(new JsonOrgModule());
	    mapper.registerModule(new GuavaModule());
	    mapper.registerModule(new EclipseCollectionsModule());
	    mapper.registerModule(new Jdk8Module());
	    
		mapper.configure(MapperFeature.SORT_PROPERTIES_ALPHABETICALLY, true);
		mapper.configure(SerializationFeature.ORDER_MAP_ENTRIES_BY_KEYS, true);
		mapper.configure(DeserializationFeature.FAIL_ON_UNKNOWN_PROPERTIES, false);
		mapper.setVisibility(mapper.getSerializationConfig().getDefaultVisibilityChecker()
                .withFieldVisibility(JsonAutoDetect.Visibility.NONE)
                .withGetterVisibility(JsonAutoDetect.Visibility.NONE)
                .withSetterVisibility(JsonAutoDetect.Visibility.NONE)
                .withCreatorVisibility(JsonAutoDetect.Visibility.PUBLIC_ONLY));
		mapper.setSerializationInclusion(Include.NON_NULL);
		mapper.setFilterProvider(filterProvider);
		mapper.setAnnotationIntrospector(new DsonFilteringIntrospector());
	    mapper.setDefaultTyping(new DsonTypeResolverBuilder(idLookup));
		return mapper;
	}
>>>>>>> d07aaf63
}

@SuppressWarnings("rawtypes")
class SerializerCachedOutput extends StdSerializer<Serializable> {
  private static final Logger serializerlog = Logging.getLogger("serializer");

  private static final long serialVersionUID = -1442781576335436898L;

  private final JsonSerializer delegate;

  public SerializerCachedOutput(final Class<Serializable> clazz, final JsonSerializer<?> delegate) {
    super(clazz);

    this.delegate = delegate;
  }

  @SuppressWarnings("unchecked")
  @Override
  public void serialize(
      final Serializable bean, final JsonGenerator gen, final SerializerProvider provider)
      throws IOException {
    if (gen instanceof RadixCBORGenerator rgen) {
      if (rgen.getCodec() instanceof JacksonCborMapper jcm
          && (jcm.getDsonOutput() == DsonOutput.Output.WIRE
              || jcm.getDsonOutput() == DsonOutput.Output.PERSIST)) {
        // Synchronized to prevent "overlapping" serializations
        synchronized (bean) {
          final byte[] cachedOutput = bean.getCachedDsonOutput();
          if (cachedOutput != null) {
            rgen.writeStartObject();
            rgen.writeBytes(cachedOutput, 1, cachedOutput.length - 2);
            rgen.writeEndObject();
            return;
          }

          if (bean.shouldCacheDsonOutput()) {
            boolean serialized = false;
            int sectionStart = 0;
            int sectionEnd = 0;
            int sectionLength = 0;

            if (gen.getOutputTarget() instanceof ByteArrayBuilder bab) {
              sectionStart = bab.size() + rgen._outputTail;
              this.delegate.serialize(bean, gen, provider);
              sectionEnd = bab.size() + rgen._outputTail;
              sectionLength = sectionEnd - sectionStart;
              serialized = true;
            } else if (gen.getOutputTarget() instanceof ByteBufferOutputStream bbos) {
              sectionStart = bbos.getByteBuffer().position() + rgen._outputTail;
              this.delegate.serialize(bean, gen, provider);
              sectionEnd = bbos.getByteBuffer().position() + rgen._outputTail;
              sectionLength = sectionEnd - sectionStart;
              serialized = true;
            }

            if (serialized) {
              try {
                if (sectionLength > 0 && rgen._outputTail - sectionLength >= 0) {
                  bean.setCachedDsonOutput(
                      Arrays.copyOfRange(
                          rgen._outputBuffer,
                          (rgen._outputTail - sectionLength),
                          rgen._outputTail));
                  Serialization.getInstance()
                      .statistics(bean.getClass().getSimpleName(), sectionLength);
                } else if (serializerlog.hasLevel(Logging.DEBUG))
                  serializerlog.warn("Did not extract dson output for caching on object " + bean);
              } catch (Exception ex) {
                throw ex;
              }

              return;
            }
          }
        }
      }
    }

    this.delegate.serialize(bean, gen, provider);
    Serialization.getInstance().statistics(bean.getClass().getSimpleName(), 0);
  }
}

class DeserializerWithTrigger extends DelegatingDeserializer {
  private static final long serialVersionUID = -6643494127590363539L;

  public DeserializerWithTrigger(JsonDeserializer<?> delegate) {
    super(delegate);
  }

  @Override
  protected JsonDeserializer<?> newDelegatingInstance(JsonDeserializer<?> delegate) {
    return new DeserializerWithTrigger(delegate);
  }

  @Override
  public Object deserialize(JsonParser p, DeserializationContext ctxt) throws IOException {
    final Object object = super.deserialize(p, ctxt);

    if (object instanceof Serializable serializable) serializable.onDeserialized();

    return object;
  }
}<|MERGE_RESOLUTION|>--- conflicted
+++ resolved
@@ -1,7 +1,5 @@
 package org.radix.hyperscale.serialization.mapper;
 
-<<<<<<< HEAD
-=======
 import java.io.IOException;
 import java.util.ArrayList;
 import java.util.Arrays;
@@ -35,7 +33,6 @@
 import org.radix.hyperscale.utils.UInt128;
 import org.radix.hyperscale.utils.UInt256;
 
->>>>>>> d07aaf63
 import com.fasterxml.jackson.annotation.JsonAutoDetect;
 import com.fasterxml.jackson.annotation.JsonInclude.Include;
 import com.fasterxml.jackson.core.JacksonException;
@@ -75,326 +72,50 @@
 import com.fasterxml.jackson.datatype.guava.GuavaModule;
 import com.fasterxml.jackson.datatype.jdk8.Jdk8Module;
 import com.fasterxml.jackson.datatype.jsonorg.JsonOrgModule;
-import java.io.IOException;
-import java.util.ArrayList;
-import java.util.Arrays;
-import java.util.Iterator;
-import java.util.Map;
-import java.util.Map.Entry;
-import java.util.TreeMap;
-import java.util.function.Function;
-import org.radix.hyperscale.crypto.Hash;
-import org.radix.hyperscale.crypto.Identity;
-import org.radix.hyperscale.crypto.MerkleProof;
-import org.radix.hyperscale.crypto.bls12381.BLSSignature;
-import org.radix.hyperscale.crypto.ed25519.EDSignature;
-import org.radix.hyperscale.ledger.ShardGroupID;
-import org.radix.hyperscale.ledger.ShardID;
-import org.radix.hyperscale.ledger.StateAddress;
-import org.radix.hyperscale.logging.Logger;
-import org.radix.hyperscale.logging.Logging;
-import org.radix.hyperscale.serialization.ByteBufferOutputStream;
-import org.radix.hyperscale.serialization.DsonOutput;
-import org.radix.hyperscale.serialization.Serializable;
-import org.radix.hyperscale.serialization.Serialization;
-import org.radix.hyperscale.serialization.SerializerConstants;
-import org.radix.hyperscale.serialization.SerializerDummy;
-import org.radix.hyperscale.serialization.SerializerIds;
-import org.radix.hyperscale.utils.UInt128;
-import org.radix.hyperscale.utils.UInt256;
 
 /**
- * A Jackson {@link ObjectMapper} that will serialize and deserialize to the subset of <a
- * href="http://cbor.io/">CBOR</a> that DSON uses.
+ * A Jackson {@link ObjectMapper} that will serialize and deserialize
+ * to the subset of <a href="http://cbor.io/">CBOR</a> that DSON uses.
  */
-public class JacksonCborMapper extends ObjectMapper {
-  private static final long serialVersionUID = 4917479892309630214L;
-
-  private final DsonOutput.Output dsonOutput;
-
-  private JacksonCborMapper(DsonOutput.Output dsonOutput) {
-    super(createCborFactory());
-
-    this.dsonOutput = dsonOutput;
-  }
-
-  DsonOutput.Output getDsonOutput() {
-    return this.dsonOutput;
-  }
-
-  private static JsonFactory createCborFactory() {
-    return new RadixCBORFactory();
-  }
-
-  @Override
-  public byte[] writeValueAsBytes(Object value) throws JsonProcessingException {
-    ByteArrayBuilder bb = new ByteArrayBuilder(_jsonFactory._getBufferRecycler(), 1000);
-    try {
-      _configAndWriteValue(_jsonFactory.createJsonGenerator(bb, JsonEncoding.UTF8), value);
-    } catch (JsonProcessingException e) {
-      throw e;
-    } catch (IOException e) {
-      throw JsonMappingException.fromUnexpectedIOE(e);
-    }
-
-    byte[] result = bb.toByteArray();
-    bb.release();
-    return result;
-  }
-
-  private static final JsonDeserializer<Object> untypedDeserializer =
-      new JsonDeserializer<Object>() {
-        @Override
-        public Object deserialize(JsonParser jp, DeserializationContext ctxt) throws IOException {
-          final JsonNode object;
-          final JsonToken token = jp.getCurrentToken();
-          if (token.isStructStart()) {
-            object = jp.readValueAsTree();
-            final JsonNode typeNameNodeOrNull =
-                object.get(SerializerConstants.SERIALIZER_TYPE_NAME);
-            if (typeNameNodeOrNull != null) {
-              final ObjectCodec codec = jp.getCodec();
-              final String typeName = typeNameNodeOrNull.asText();
-              final Class<?> typeClass = Serialization.getInstance().getClassForId(typeName);
-              return object.traverse(codec).readValueAs(typeClass);
-            } else if (object.isArray()) {
-              final ObjectCodec codec = jp.getCodec();
-              return object.traverse(codec).readValueAs(ArrayList.class);
-            } else {
-              final ObjectCodec codec = jp.getCodec();
-              Map<Object, Object> resultMap = new TreeMap<>();
-              StandardKeyDeserializer keyDeserializer = new StandardKeyDeserializer();
-              Iterator<Entry<String, JsonNode>> iterator = object.fields();
-              while (iterator.hasNext()) {
-                Entry<String, JsonNode> entry = iterator.next();
-                try {
-                  // Try to deserialize the key based on its format
-                  Object key = keyDeserializer.deserializeKey(entry.getKey(), ctxt);
-                  // Deserialize the value using the codec
-                  Object value = entry.getValue().traverse(codec).readValueAs(Object.class);
-                  resultMap.put(key, value);
-                } catch (IOException e) {
-                  throw new RuntimeException("Failed to deserialize map entry", e);
-                }
-              }
-
-              return resultMap;
-            }
-          } else if (token.equals(JsonToken.VALUE_EMBEDDED_OBJECT)) {
-            object = jp.readValueAs(BinaryNode.class);
-
-            byte[] bytes = object.binaryValue();
-            if (bytes[0] == JacksonCodecConstants.HASH_VALUE) return Hash.from(bytes, 1);
-            else if (bytes[0] == JacksonCodecConstants.U20_VALUE) return UInt256.from(bytes, 1);
-            else if (bytes[0] == JacksonCodecConstants.MERKLE_PROOF_VALUE)
-              return MerkleProof.from(bytes, 1);
-            else if (bytes[0] == JacksonCodecConstants.SHARD_ID_VALUE)
-              return ShardID.from(bytes, 1);
-            else if (bytes[0] == JacksonCodecConstants.STATE_ADDRESS_VALUE)
-              return StateAddress.from(bytes, 1);
-            else if (bytes[0] == JacksonCodecConstants.SHARD_GROUP_ID_VALUE)
-              return ShardGroupID.from(bytes, 1);
-            else if (bytes[0] == JacksonCodecConstants.IDENTITY_VALUE) {
-              try {
-                return Identity.from(bytes, 1);
-              } catch (Exception cex) {
-                throw new IOException(cex);
-              }
-            } else if (bytes[0] == JacksonCodecConstants.BYTES_VALUE)
-              return Arrays.copyOfRange(bytes, 1, bytes.length);
-            else return bytes;
-          } else {
-            object = jp.readValueAsTree();
-
-            if (object.isBoolean()) return object.booleanValue();
-            else if (object.isLong()) return object.longValue();
-            else if (object.isInt()) return object.intValue();
-            else if (object.isFloat()) return object.floatValue();
-            else if (object.isDouble()) return object.doubleValue();
-            else if (object.isTextual()) return object.asText();
-            else throw new IllegalArgumentException();
-          }
+public class JacksonCborMapper extends ObjectMapper 
+{
+	private static final long serialVersionUID = 4917479892309630214L;
+	
+	private final DsonOutput.Output dsonOutput;
+
+	private JacksonCborMapper(DsonOutput.Output dsonOutput) 
+	{
+		super(createCborFactory());
+		
+		this.dsonOutput = dsonOutput;
+	}
+	
+	DsonOutput.Output getDsonOutput()
+	{
+		return this.dsonOutput;
+	}
+
+	private static JsonFactory createCborFactory() 
+	{
+		return new RadixCBORFactory();
+	}
+	
+	@Override
+	public byte[] writeValueAsBytes(Object value) throws JsonProcessingException
+	{
+        ByteArrayBuilder bb = new ByteArrayBuilder(_jsonFactory._getBufferRecycler(), 1000);
+        try 
+        {
+            _configAndWriteValue(_jsonFactory.createJsonGenerator(bb, JsonEncoding.UTF8), value);
+        } 
+        catch (JsonProcessingException e) 
+        {
+            throw e;
+        } 
+        catch (IOException e) 
+        {
+            throw JsonMappingException.fromUnexpectedIOE(e);
         }
-<<<<<<< HEAD
-      };
-
-  /**
-   * Create an {@link ObjectMapper} that will serialize to/from CBOR encoded DSON.
-   *
-   * @param idLookup A {@link SerializerIds} used to perform serializer ID lookup
-   * @param filterProvider A {@link FilterProvider} to use for filtering serialized fields
-   * @return A freshly created {@link JacksonCborMapper}
-   */
-  public static JacksonCborMapper create(
-      DsonOutput.Output output, SerializerIds idLookup, FilterProvider filterProvider) {
-    SimpleModule cborModule = new SimpleModule();
-
-    cborModule.addSerializer(SerializerDummy.class, new JacksonSerializerDummySerializer(idLookup));
-    cborModule.addSerializer(String.class, new JacksonJsonStringSerializer());
-    cborModule.addSerializer(ShardGroupID.class, new JacksonCborShardGroupIDSerializer());
-    cborModule.addSerializer(StateAddress.class, new JacksonCborStateAddressSerializer());
-    cborModule.addSerializer(Identity.class, new JacksonCborIdentitySerializer());
-    cborModule.addSerializer(MerkleProof.class, new JacksonCborMerkleProofSerializer());
-
-    cborModule.addSerializer(
-        Hash.class,
-        new JacksonCborObjectBytesSerializer<>(
-            Hash.class, JacksonCodecConstants.HASH_VALUE, Hash::toByteArray));
-    cborModule.addSerializer(
-        byte[].class,
-        new JacksonCborObjectBytesSerializer<>(
-            byte[].class, JacksonCodecConstants.BYTES_VALUE, Function.identity()));
-    cborModule.addSerializer(
-        UInt128.class,
-        new JacksonCborObjectBytesSerializer<>(
-            UInt128.class, JacksonCodecConstants.U10_VALUE, UInt128::toByteArray));
-    cborModule.addSerializer(
-        UInt256.class,
-        new JacksonCborObjectBytesSerializer<>(
-            UInt256.class, JacksonCodecConstants.U20_VALUE, UInt256::toByteArray));
-    cborModule.addSerializer(
-        ShardID.class,
-        new JacksonCborObjectBytesSerializer<>(
-            ShardID.class, JacksonCodecConstants.SHARD_ID_VALUE, ShardID::toByteArray));
-
-    cborModule.addSerializer(
-        EDSignature.class,
-        new JacksonCborObjectBytesSerializer<>(
-            EDSignature.class, JacksonCodecConstants.EC_SIGNATURE_VALUE, EDSignature::toByteArray));
-
-    cborModule.addSerializer(
-        BLSSignature.class,
-        new JacksonCborObjectBytesSerializer<>(
-            BLSSignature.class,
-            JacksonCodecConstants.BLS_SIGNATURE_VALUE,
-            BLSSignature::toByteArray));
-
-    cborModule.addKeySerializer(Hash.class, new StandardKeySerializer());
-    cborModule.addKeySerializer(String.class, new StandardKeySerializer());
-    cborModule.addKeySerializer(ShardID.class, new StandardKeySerializer());
-    cborModule.addKeySerializer(ShardGroupID.class, new StandardKeySerializer());
-    cborModule.addKeySerializer(Identity.class, new StandardKeySerializer());
-    cborModule.addKeySerializer(UInt256.class, new StandardKeySerializer());
-
-    cborModule.addDeserializer(SerializerDummy.class, new JacksonSerializerDummyDeserializer());
-    cborModule.addDeserializer(String.class, new JacksonJsonStringDeserializer());
-    cborModule.addDeserializer(Identity.class, new JacksonCborIdentityDeserializer());
-    cborModule.addDeserializer(ShardGroupID.class, new JacksonCborShardGroupIDDeserializer());
-    cborModule.addDeserializer(MerkleProof.class, new JacksonCborMerkleProofDeserializer());
-    cborModule.addDeserializer(Hash.class, new JacksonCborHashDeserializer());
-    cborModule.addDeserializer(ShardID.class, new JacksonCborShardIDDeserializer());
-    cborModule.addDeserializer(UInt256.class, new JacksonCborUInt256Deserializer());
-    cborModule.addDeserializer(StateAddress.class, new JacksonCborStateAddressDeserializer());
-
-    cborModule.addDeserializer(
-        byte[].class,
-        new JacksonCborObjectBytesDeserializer<>(
-            byte[].class, JacksonCodecConstants.BYTES_VALUE, Function.identity()));
-    cborModule.addDeserializer(
-        UInt128.class,
-        new JacksonCborObjectBytesDeserializer<>(
-            UInt128.class, JacksonCodecConstants.U10_VALUE, UInt128::from));
-
-    cborModule.addDeserializer(
-        EDSignature.class,
-        new JacksonCborObjectBytesDeserializer<>(
-            EDSignature.class, JacksonCodecConstants.EC_SIGNATURE_VALUE, EDSignature::from));
-
-    cborModule.addDeserializer(
-        BLSSignature.class,
-        new JacksonCborObjectBytesDeserializer<>(
-            BLSSignature.class, JacksonCodecConstants.BLS_SIGNATURE_VALUE, BLSSignature::from));
-
-    cborModule.addKeyDeserializer(Hash.class, new StandardKeyDeserializer());
-    cborModule.addKeyDeserializer(String.class, new StandardKeyDeserializer());
-    cborModule.addKeyDeserializer(ShardID.class, new StandardKeyDeserializer());
-    cborModule.addKeyDeserializer(ShardGroupID.class, new StandardKeyDeserializer());
-    cborModule.addKeyDeserializer(Identity.class, new StandardKeyDeserializer());
-    cborModule.addKeyDeserializer(UInt256.class, new StandardKeyDeserializer());
-
-    // Special modifier for Enum values to remove :str: leadin from front
-    cborModule.setDeserializerModifier(
-        new BeanDeserializerModifier() {
-          @Override
-          @SuppressWarnings("rawtypes")
-          public JsonDeserializer<Enum> modifyEnumDeserializer(
-              DeserializationConfig config,
-              final JavaType type,
-              BeanDescription beanDesc,
-              final JsonDeserializer<?> deserializer) {
-            return new JsonDeserializer<Enum>() {
-              @Override
-              @SuppressWarnings("unchecked")
-              public Enum deserialize(JsonParser jp, DeserializationContext ctxt)
-                  throws IOException {
-                Class<? extends Enum> rawClass = (Class<Enum<?>>) type.getRawClass();
-                return Enum.valueOf(rawClass, jp.getValueAsString());
-              }
-            };
-          }
-        });
-
-    // Modifier for untyped objects
-    cborModule.setDeserializerModifier(
-        new BeanDeserializerModifier() {
-          @Override
-          public JsonDeserializer<?> modifyDeserializer(
-              DeserializationConfig config,
-              BeanDescription beanDesc,
-              JsonDeserializer<?> deserializer) {
-            if ((deserializer instanceof UntypedObjectDeserializer) == false) {
-              if (beanDesc.getType().isPrimitive()) return deserializer;
-
-              if (beanDesc.getType().isInterface() == false
-                  && beanDesc.getType().isAbstract() == false)
-                return new DeserializerWithTrigger(deserializer);
-            }
-
-            return untypedDeserializer;
-          }
-        });
-
-    // Modifier for extracting byte array output of Serializable objects
-    cborModule.setSerializerModifier(
-        new BeanSerializerModifier() {
-
-          @Override
-          @SuppressWarnings("unchecked")
-          public JsonSerializer<?> modifySerializer(
-              SerializationConfig config, BeanDescription beanDesc, JsonSerializer<?> serializer) {
-            Class<?> clazz = beanDesc.getType().getRawClass();
-            if (clazz != null && Serializable.class.isAssignableFrom(clazz))
-              return new SerializerCachedOutput((Class<Serializable>) clazz, serializer);
-
-            return super.modifySerializer(config, beanDesc, serializer);
-          }
-        });
-
-    JacksonCborMapper mapper = new JacksonCborMapper(output);
-    mapper.registerModule(cborModule);
-    mapper.registerModule(new JsonOrgModule());
-    mapper.registerModule(new GuavaModule());
-    mapper.registerModule(new EclipseCollectionsModule());
-    mapper.registerModule(new Jdk8Module());
-
-    mapper.configure(MapperFeature.SORT_PROPERTIES_ALPHABETICALLY, true);
-    mapper.configure(SerializationFeature.ORDER_MAP_ENTRIES_BY_KEYS, true);
-    mapper.configure(DeserializationFeature.FAIL_ON_UNKNOWN_PROPERTIES, false);
-    mapper.setVisibility(
-        mapper
-            .getSerializationConfig()
-            .getDefaultVisibilityChecker()
-            .withFieldVisibility(JsonAutoDetect.Visibility.NONE)
-            .withGetterVisibility(JsonAutoDetect.Visibility.NONE)
-            .withSetterVisibility(JsonAutoDetect.Visibility.NONE)
-            .withCreatorVisibility(JsonAutoDetect.Visibility.PUBLIC_ONLY));
-    mapper.setSerializationInclusion(Include.NON_NULL);
-    mapper.setFilterProvider(filterProvider);
-    mapper.setAnnotationIntrospector(new DsonFilteringIntrospector());
-    mapper.setDefaultTyping(new DsonTypeResolverBuilder(idLookup));
-    return mapper;
-  }
-=======
         
         byte[] result = bb.toByteArray();
         bb.release();
@@ -704,108 +425,120 @@
 	    mapper.setDefaultTyping(new DsonTypeResolverBuilder(idLookup));
 		return mapper;
 	}
->>>>>>> d07aaf63
 }
 
 @SuppressWarnings("rawtypes")
-class SerializerCachedOutput extends StdSerializer<Serializable> {
-  private static final Logger serializerlog = Logging.getLogger("serializer");
-
-  private static final long serialVersionUID = -1442781576335436898L;
-
-  private final JsonSerializer delegate;
-
-  public SerializerCachedOutput(final Class<Serializable> clazz, final JsonSerializer<?> delegate) {
-    super(clazz);
-
-    this.delegate = delegate;
-  }
-
-  @SuppressWarnings("unchecked")
-  @Override
-  public void serialize(
-      final Serializable bean, final JsonGenerator gen, final SerializerProvider provider)
-      throws IOException {
-    if (gen instanceof RadixCBORGenerator rgen) {
-      if (rgen.getCodec() instanceof JacksonCborMapper jcm
-          && (jcm.getDsonOutput() == DsonOutput.Output.WIRE
-              || jcm.getDsonOutput() == DsonOutput.Output.PERSIST)) {
-        // Synchronized to prevent "overlapping" serializations
-        synchronized (bean) {
-          final byte[] cachedOutput = bean.getCachedDsonOutput();
-          if (cachedOutput != null) {
-            rgen.writeStartObject();
-            rgen.writeBytes(cachedOutput, 1, cachedOutput.length - 2);
-            rgen.writeEndObject();
-            return;
-          }
-
-          if (bean.shouldCacheDsonOutput()) {
-            boolean serialized = false;
-            int sectionStart = 0;
-            int sectionEnd = 0;
-            int sectionLength = 0;
-
-            if (gen.getOutputTarget() instanceof ByteArrayBuilder bab) {
-              sectionStart = bab.size() + rgen._outputTail;
-              this.delegate.serialize(bean, gen, provider);
-              sectionEnd = bab.size() + rgen._outputTail;
-              sectionLength = sectionEnd - sectionStart;
-              serialized = true;
-            } else if (gen.getOutputTarget() instanceof ByteBufferOutputStream bbos) {
-              sectionStart = bbos.getByteBuffer().position() + rgen._outputTail;
-              this.delegate.serialize(bean, gen, provider);
-              sectionEnd = bbos.getByteBuffer().position() + rgen._outputTail;
-              sectionLength = sectionEnd - sectionStart;
-              serialized = true;
-            }
-
-            if (serialized) {
-              try {
-                if (sectionLength > 0 && rgen._outputTail - sectionLength >= 0) {
-                  bean.setCachedDsonOutput(
-                      Arrays.copyOfRange(
-                          rgen._outputBuffer,
-                          (rgen._outputTail - sectionLength),
-                          rgen._outputTail));
-                  Serialization.getInstance()
-                      .statistics(bean.getClass().getSimpleName(), sectionLength);
-                } else if (serializerlog.hasLevel(Logging.DEBUG))
-                  serializerlog.warn("Did not extract dson output for caching on object " + bean);
-              } catch (Exception ex) {
-                throw ex;
-              }
-
-              return;
-            }
-          }
-        }
-      }
+class SerializerCachedOutput extends StdSerializer<Serializable> 
+{
+	private static final Logger serializerlog = Logging.getLogger("serializer");
+
+	private static final long serialVersionUID = -1442781576335436898L;
+	
+	private final JsonSerializer delegate;
+	
+	public SerializerCachedOutput(final Class<Serializable> clazz, final JsonSerializer<?> delegate) 
+	{
+        super(clazz);
+        
+        this.delegate = delegate;
     }
 
-    this.delegate.serialize(bean, gen, provider);
-    Serialization.getInstance().statistics(bean.getClass().getSimpleName(), 0);
-  }
+	@SuppressWarnings("unchecked")
+	@Override
+	public void serialize(final Serializable bean, final JsonGenerator gen, final SerializerProvider provider) throws IOException 
+	{
+		if (gen instanceof RadixCBORGenerator rgen)
+		{
+			if (rgen.getCodec() instanceof JacksonCborMapper jcm && (jcm.getDsonOutput() == DsonOutput.Output.WIRE || jcm.getDsonOutput() == DsonOutput.Output.PERSIST))
+			{
+				// Synchronized to prevent "overlapping" serializations 
+				synchronized(bean)
+				{
+					final byte[] cachedOutput = bean.getCachedDsonOutput();
+					if (cachedOutput != null)
+					{
+						rgen.writeStartObject();
+						rgen.writeBytes(cachedOutput, 1, cachedOutput.length-2);
+						rgen.writeEndObject();
+						return;
+					}
+	
+					if (bean.shouldCacheDsonOutput())
+					{
+						boolean serialized = false;
+						int sectionStart = 0;
+						int sectionEnd = 0;
+						int sectionLength = 0;					
+						
+						if (gen.getOutputTarget() instanceof ByteArrayBuilder bab)
+						{
+							sectionStart = bab.size() + rgen._outputTail;
+							this.delegate.serialize(bean, gen, provider);
+							sectionEnd = bab.size() + rgen._outputTail;
+							sectionLength = sectionEnd - sectionStart;
+							serialized = true;
+						}
+						else if (gen.getOutputTarget() instanceof ByteBufferOutputStream bbos)
+						{
+							sectionStart = bbos.getByteBuffer().position() + rgen._outputTail;
+							this.delegate.serialize(bean, gen, provider);
+							sectionEnd = bbos.getByteBuffer().position() + rgen._outputTail;
+							sectionLength = sectionEnd - sectionStart;
+							serialized = true;
+						}
+	
+						if (serialized)
+						{
+							try
+							{
+								if (sectionLength > 0 && rgen._outputTail - sectionLength >= 0)
+								{
+									bean.setCachedDsonOutput(Arrays.copyOfRange(rgen._outputBuffer, (rgen._outputTail - sectionLength), rgen._outputTail));
+									Serialization.getInstance().statistics(bean.getClass().getSimpleName(), sectionLength);
+								}
+								else if (serializerlog.hasLevel(Logging.DEBUG))
+									serializerlog.warn("Did not extract dson output for caching on object "+bean);
+							}
+							catch (Exception ex)
+							{
+								throw ex;
+							}
+							
+							return;
+						}
+					}
+				}
+			}
+		}
+
+		this.delegate.serialize(bean, gen, provider);
+		Serialization.getInstance().statistics(bean.getClass().getSimpleName(), 0);
+	}
 }
 
-class DeserializerWithTrigger extends DelegatingDeserializer {
-  private static final long serialVersionUID = -6643494127590363539L;
-
-  public DeserializerWithTrigger(JsonDeserializer<?> delegate) {
-    super(delegate);
-  }
-
-  @Override
-  protected JsonDeserializer<?> newDelegatingInstance(JsonDeserializer<?> delegate) {
-    return new DeserializerWithTrigger(delegate);
-  }
-
-  @Override
-  public Object deserialize(JsonParser p, DeserializationContext ctxt) throws IOException {
-    final Object object = super.deserialize(p, ctxt);
-
-    if (object instanceof Serializable serializable) serializable.onDeserialized();
-
-    return object;
-  }
+class DeserializerWithTrigger extends DelegatingDeserializer 
+{
+	private static final long serialVersionUID = -6643494127590363539L;
+
+	public DeserializerWithTrigger(JsonDeserializer<?> delegate) 
+	{
+        super(delegate);
+    }
+
+    @Override
+    protected JsonDeserializer<?> newDelegatingInstance(JsonDeserializer<?> delegate) 
+    {
+        return new DeserializerWithTrigger(delegate);
+    }
+
+    @Override
+    public Object deserialize(JsonParser p, DeserializationContext ctxt) throws IOException 
+    {
+        final Object object = super.deserialize(p, ctxt);
+        
+        if (object instanceof Serializable serializable)
+        	serializable.onDeserialized();
+    
+        return object;
+    }
 }