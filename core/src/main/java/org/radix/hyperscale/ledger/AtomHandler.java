--- conflicted
+++ resolved
@@ -1,8 +1,5 @@
-<<<<<<< HEAD
 package org.radix.hyperscale.ledger;
 
-import com.google.common.eventbus.Subscribe;
-import com.sleepycat.je.OperationStatus;
 import java.io.IOException;
 import java.util.ArrayList;
 import java.util.Collection;
@@ -23,6 +20,7 @@
 import java.util.concurrent.locks.ReentrantLock;
 import java.util.function.Predicate;
 import java.util.stream.Collectors;
+
 import org.eclipse.collections.api.factory.Sets;
 import org.radix.hyperscale.Constants;
 import org.radix.hyperscale.Context;
@@ -83,1942 +81,6 @@
 import org.radix.hyperscale.network.MessageProcessor;
 import org.radix.hyperscale.network.messages.InventoryMessage;
 
-public class AtomHandler implements Service, LedgerInterface {
-  private static final Logger syncLog = Logging.getLogger("sync");
-  private static final Logger atomsLog = Logging.getLogger("atoms");
-
-  private static final int ATOMS_PROCESS_BATCH_SIZE = 128;
-
-  private static final boolean SKIP_EXECUTION_SIGNALS = false;
-
-  private final Context context;
-
-  private final Map<Hash, PendingAtom> pendingAtoms =
-      new ConcurrentHashMap<Hash, PendingAtom>(1 << 10);
-  private final Map<PendingAtom, Long> timeoutSchedule =
-      Collections.synchronizedMap(new LinkedHashMap<>(1024));
-
-  private final Map<Hash, Long> latent = Collections.synchronizedMap(new LinkedHashMap<>(1024));
-  private final Map<Hash, Long> unaccepted = Collections.synchronizedMap(new LinkedHashMap<>(1024));
-  private final Map<Hash, PendingAtom> acceptable =
-      Collections.synchronizedMap(new LinkedHashMap<>(1024));
-  private final Map<Hash, PendingAtom> certificates =
-      Collections.synchronizedMap(new LinkedHashMap<>(1024));
-  private final Map<Hash, PendingAtom> executable =
-      Collections.synchronizedMap(new LinkedHashMap<>(1024));
-  private final Map<Hash, PendingAtom> unexecuted =
-      Collections.synchronizedMap(new LinkedHashMap<>(1024));
-  private final Map<Hash, PendingAtom> uncommitted =
-      Collections.synchronizedMap(new LinkedHashMap<>(1024));
-
-  private final MappedBlockingQueue<Hash, Atom> atomsToProvisionQueue;
-  private final MappedBlockingQueue<Hash, PendingAtom> atomsToPrepareQueue;
-
-  private final Lock[] loadlocks;
-
-  private LatchedProcessor atomProcessor =
-      new LatchedProcessor(1, TimeUnit.SECONDS) {
-        @Override
-        public void process() {
-          if (AtomHandler.this.context.getNode().isSynced() == false) return;
-
-          final Epoch epoch = AtomHandler.this.context.getLedger().getEpoch();
-          final int numShardGroups = AtomHandler.this.context.getLedger().numShardGroups();
-
-          _provisionAtoms(epoch, numShardGroups);
-
-          _prepareAtoms(epoch, numShardGroups);
-        }
-
-        @Override
-        public void onError(Throwable thrown) {
-          atomsLog.fatal(
-              AtomHandler.this.context.getName() + ": Error processing atom queue", thrown);
-        }
-
-        @Override
-        public void onTerminated() {
-          atomsLog.log(AtomHandler.this.context.getName() + ": Atom processor is terminated");
-        }
-      };
-
-  AtomHandler(final Context context) {
-    this.context = Objects.requireNonNull(context);
-    this.atomsToPrepareQueue =
-        new MappedBlockingQueue<Hash, PendingAtom>(
-            this.context.getConfiguration().get("ledger.atom.queue", 1 << 14));
-    this.atomsToProvisionQueue =
-        new MappedBlockingQueue<Hash, Atom>(
-            this.context.getConfiguration().get("ledger.atom.queue", 1 << 14));
-    this.loadlocks =
-        new Lock[this.context.getConfiguration().get("ledger.atom.handler.loadlocks", 1 << 10)];
-    for (int i = 0; i < loadlocks.length; i++) this.loadlocks[i] = new ReentrantLock();
-  }
-
-  @Override
-  public void start() throws StartupException {
-    // ATOMS //
-    this.context
-        .getNetwork()
-        .getGossipHandler()
-        .register(
-            Atom.class,
-            new GossipFilter<Atom>(this.context) {
-              @Override
-              public Set<ShardGroupID> filter(final Atom atom) {
-                final PendingAtom pendingAtom = AtomHandler.this.pendingAtoms.get(atom.getHash());
-                if (pendingAtom == null)
-                  throw new IllegalStateException(
-                      "Expected pending atom " + atom.getHash() + " to exist for broadcast filter");
-
-                return ShardMapper.toShardGroups(
-                    pendingAtom,
-                    StateLockMode.WRITE,
-                    AtomHandler.this.context.getLedger().numShardGroups());
-              }
-            });
-
-    this.context
-        .getNetwork()
-        .getGossipHandler()
-        .register(
-            Atom.class,
-            new GossipInventory() {
-              @Override
-              public Collection<Hash> required(
-                  final Class<? extends Primitive> type,
-                  final Collection<Hash> items,
-                  final AbstractConnection connection)
-                  throws IOException {
-                if (type.equals(Atom.class) == false) {
-                  atomsLog.error(
-                      AtomHandler.this.context.getName() + ": Atom type expected but got " + type);
-                  return Collections.emptyList();
-                }
-
-                if (AtomHandler.this.context.getNode().isSynced() == false)
-                  return Collections.emptyList();
-
-                final List<Hash> required = new ArrayList<Hash>(items);
-                required.removeAll(AtomHandler.this.atomsToProvisionQueue.contains(required));
-
-                final Iterator<Hash> requiredIterator = required.iterator();
-                while (requiredIterator.hasNext()) {
-                  final Hash item = requiredIterator.next();
-                  if (AtomHandler.this.atomsToPrepareQueue.contains(item)) {
-                    requiredIterator.remove();
-                    continue;
-                  }
-
-                  final PendingAtom pendingAtom = AtomHandler.this.pendingAtoms.get(item);
-                  if (pendingAtom != null && pendingAtom.getAtom() != null) {
-                    requiredIterator.remove();
-                    continue;
-                  }
-
-                  final State pendingAtomStatus = AtomHandler.this.status(item);
-                  if (pendingAtomStatus.equals(State.NONE) == false) {
-                    requiredIterator.remove();
-                    continue;
-                  }
-                }
-
-                required.removeAll(
-                    AtomHandler.this.context.getLedger().getLedgerStore().has(required, type));
-                return required;
-              }
-            });
-
-    this.context
-        .getNetwork()
-        .getGossipHandler()
-        .register(
-            Atom.class,
-            new GossipReceiver<Atom>() {
-              @Override
-              public void receive(final Collection<Atom> atoms, final AbstractConnection connection)
-                  throws InterruptedException {
-                if (AtomHandler.this.context.getNode().isSynced() == false) return;
-
-                Collection<Atom> submitted = AtomHandler.this.submit(atoms, true);
-                if (submitted.size() != atoms.size())
-                  atomsLog.warn(
-                      AtomHandler.this.context.getName()
-                          + ": Expected to submit "
-                          + atoms.size()
-                          + " atoms but only submitted "
-                          + submitted.size());
-              }
-            });
-
-    this.context
-        .getNetwork()
-        .getGossipHandler()
-        .register(
-            Atom.class,
-            new GossipFetcher<Atom>() {
-              @Override
-              public Collection<Atom> fetch(
-                  final Collection<Hash> items, final AbstractConnection connection)
-                  throws IOException {
-                if (AtomHandler.this.context.getNode().isSynced() == false)
-                  return Collections.emptyList();
-
-                List<Hash> toFetch = new ArrayList<Hash>(items);
-                List<Atom> fetched = new ArrayList<Atom>();
-
-                AtomHandler.this.atomsToProvisionQueue.getAll(
-                    toFetch,
-                    (h, p) -> {
-                      fetched.add(p);
-                      toFetch.remove(h);
-                    });
-
-                Iterator<Hash> toFetchIterator = toFetch.iterator();
-                while (toFetchIterator.hasNext()) {
-                  Hash item = toFetchIterator.next();
-                  PendingAtom pendingAtom = AtomHandler.this.atomsToPrepareQueue.get(item);
-                  if (pendingAtom == null || pendingAtom.getAtom() == null) {
-                    pendingAtom = AtomHandler.this.pendingAtoms.get(item);
-                    if (pendingAtom == null || pendingAtom.getAtom() == null) continue;
-                  }
-
-                  fetched.add(pendingAtom.getAtom());
-                  toFetchIterator.remove();
-                }
-
-                AtomHandler.this
-                    .context
-                    .getLedger()
-                    .getLedgerStore()
-                    .get(
-                        toFetch,
-                        Atom.class,
-                        (h, p) -> {
-                          fetched.add(p);
-                          toFetch.remove(h);
-                        });
-
-                if (toFetch.isEmpty() == false)
-                  toFetch.forEach(
-                      h ->
-                          atomsLog.error(
-                              AtomHandler.this.context.getName()
-                                  + ": Requested atom "
-                                  + h
-                                  + " not found"));
-
-                return fetched;
-              }
-            });
-
-    this.context
-        .getNetwork()
-        .getMessaging()
-        .register(
-            SyncAcquiredMessage.class,
-            this.getClass(),
-            new MessageProcessor<SyncAcquiredMessage>() {
-              @Override
-              public void process(
-                  final SyncAcquiredMessage syncAcquiredMessage,
-                  final AbstractConnection connection) {
-                try {
-                  if (atomsLog.hasLevel(Logging.DEBUG))
-                    atomsLog.debug(
-                        AtomHandler.this.context.getName()
-                            + ": Atom pool inventory request from "
-                            + connection);
-
-                  // TODO will cause problems when pool is BIG
-                  final Set<Hash> pendingAtomInventory = new HashSet<Hash>();
-                  AtomHandler.this.pendingAtoms.forEach(
-                      (hash, pendingAtom) -> {
-                        if (pendingAtom.getStatus().before(AtomStatus.State.PREPARED)) return;
-
-                        if (syncAcquiredMessage.containsPending(pendingAtom.getHash()) == true)
-                          return;
-
-                        pendingAtomInventory.add(pendingAtom.getHash());
-                      });
-
-                  long syncInventoryHeight =
-                      Math.max(
-                          1,
-                          syncAcquiredMessage.getHead().getHeight()
-                              - Constants.SYNC_INVENTORY_HEAD_OFFSET);
-                  while (syncInventoryHeight
-                      <= AtomHandler.this.context.getLedger().getHead().getHeight()) {
-                    AtomHandler.this
-                        .context
-                        .getLedger()
-                        .getLedgerStore()
-                        .getSyncInventory(syncInventoryHeight, Atom.class)
-                        .forEach(
-                            ir -> {
-                              if (ir.getClockEnd() <= syncAcquiredMessage.getHead().getHeight())
-                                return;
-
-                              if (syncAcquiredMessage.containsPending(ir.getHash()) == true) return;
-
-                              pendingAtomInventory.add(ir.getHash());
-                            });
-
-                    syncInventoryHeight++;
-                  }
-
-                  if (syncLog.hasLevel(Logging.DEBUG))
-                    syncLog.debug(
-                        AtomHandler.this.context.getName()
-                            + ": Broadcasting sync atoms "
-                            + pendingAtomInventory.size()
-                            + " / "
-                            + pendingAtomInventory
-                            + " to "
-                            + connection);
-                  else
-                    syncLog.log(
-                        AtomHandler.this.context.getName()
-                            + ": Broadcasting "
-                            + pendingAtomInventory.size()
-                            + " sync atoms to "
-                            + connection);
-
-                  while (pendingAtomInventory.isEmpty() == false) {
-                    InventoryMessage pendingAtomInventoryMessage =
-                        new InventoryMessage(
-                            pendingAtomInventory,
-                            0,
-                            Math.min(
-                                Constants.MAX_BROADCAST_INVENTORY_ITEMS,
-                                pendingAtomInventory.size()),
-                            Atom.class);
-                    AtomHandler.this
-                        .context
-                        .getNetwork()
-                        .getMessaging()
-                        .send(pendingAtomInventoryMessage, connection);
-                    pendingAtomInventoryMessage
-                        .asInventory()
-                        .forEach(a -> pendingAtomInventory.remove(a.getHash()));
-                  }
-                } catch (Exception ex) {
-                  atomsLog.error(
-                      AtomHandler.this.context.getName()
-                          + ": ledger.messages.atom.get.pool "
-                          + connection,
-                      ex);
-                }
-              }
-            });
-
-    this.context
-        .getNetwork()
-        .getMessaging()
-        .register(
-            SubmitAtomsMessage.class,
-            this.getClass(),
-            new MessageProcessor<SubmitAtomsMessage>() {
-              @Override
-              public void process(
-                  final SubmitAtomsMessage submitAtomsMessage,
-                  final AbstractConnection connection) {
-                try {
-                  if (atomsLog.hasLevel(Logging.DEBUG))
-                    atomsLog.debug(
-                        AtomHandler.this.context.getName()
-                            + ": Received "
-                            + submitAtomsMessage.getAtoms().size()
-                            + " atoms for submission from "
-                            + connection);
-
-                  if (AtomHandler.this.context.getNode().isSynced() == false) return;
-
-                  final Collection<Hash> inventory =
-                      submitAtomsMessage.getAtoms().stream()
-                          .map(a -> a.getHash())
-                          .collect(Collectors.toSet());
-                  final Collection<Hash> required =
-                      AtomHandler.this
-                          .context
-                          .getNetwork()
-                          .getGossipHandler()
-                          .required(inventory, Atom.class, connection);
-                  if (required.isEmpty()) return;
-
-                  submit(
-                      submitAtomsMessage.getAtoms().stream()
-                          .filter(a -> required.contains(a.getHash()))
-                          .collect(Collectors.toList()),
-                      false);
-                } catch (Exception ex) {
-                  atomsLog.error(
-                      AtomHandler.this.context.getName()
-                          + ": ledger.messages.submit.atom "
-                          + connection,
-                      ex);
-                }
-              }
-            });
-
-    this.context.getEvents().register(this.syncChangeListener);
-    this.context.getEvents().register(this.syncAtomListener);
-    this.context.getEvents().register(this.asyncAtomListener);
-    this.context.getEvents().register(this.syncBlockListener);
-    this.context.getEvents().register(this.asyncProgressListener);
-
-    Thread atomProcessorThread = new Thread(this.atomProcessor);
-    atomProcessorThread.setDaemon(true);
-    atomProcessorThread.setName(this.context.getName() + " Atom Processor");
-    atomProcessorThread.start();
-  }
-
-  @Override
-  public void stop() throws TerminationException {
-    this.atomProcessor.terminate(true);
-
-    this.context.getEvents().unregister(this.asyncProgressListener);
-    this.context.getEvents().unregister(this.syncBlockListener);
-    this.context.getEvents().unregister(this.asyncAtomListener);
-    this.context.getEvents().unregister(this.syncAtomListener);
-    this.context.getEvents().unregister(this.syncChangeListener);
-    this.context.getNetwork().getMessaging().deregisterAll(this.getClass());
-  }
-
-  // PROCESSING PIPELINE //
-  private void _provisionAtoms(final Epoch epoch, final int numShardGroups) {
-    if (this.atomsToProvisionQueue.isEmpty() == false) {
-      final List<Atom> atomsToProvision =
-          this.atomsToProvisionQueue.getMany(AtomHandler.ATOMS_PROCESS_BATCH_SIZE);
-      for (int i = 0; i < atomsToProvision.size(); i++) {
-        final Atom atom = atomsToProvision.get(i);
-
-        if (atomsLog.hasLevel(Logging.DEBUG))
-          atomsLog.debug(this.context.getName() + ": Provisioning atom " + atom.getHash());
-
-        PendingAtom pendingAtom = null;
-        try {
-          pendingAtom = get(atom.getHash());
-          if (pendingAtom == null) {
-            atomsLog.error(
-                this.context.getName() + ": Atom " + atom.getHash() + " could not be initialized");
-            continue;
-          }
-
-          if (pendingAtom.getStatus().before(AtomStatus.State.PREPARED) == false) {
-            atomsLog.warn(
-                this.context.getName()
-                    + ": Atom "
-                    + atom.getHash()
-                    + " is already loaded & prepared with status "
-                    + pendingAtom.getStatus());
-            continue;
-          }
-
-          if (atom.getHash().leadingZeroBits() < Constants.MIN_PRIMITIVE_POW_DIFFICULTY
-              && atom.hasAuthority(Universe.getDefault().getCreator()) == false)
-            throw new ValidationException(
-                "Atom POW does not meet leading bits requirement of "
-                    + Constants.MIN_PRIMITIVE_POW_DIFFICULTY);
-
-          if (atom.verify() == false)
-            throw new ValidationException("Atom failed signature verification");
-
-          if (pendingAtom.getAtom() == null) pendingAtom.setAtom(atom);
-
-          if (this.context
-              .getLedger()
-              .getLedgerStore()
-              .store(pendingAtom.getAtom())
-              .equals(OperationStatus.SUCCESS))
-            this.atomsToPrepareQueue.put(pendingAtom.getHash(), pendingAtom);
-          else
-            atomsLog.warn(
-                this.context.getName() + ": Failed to store atom " + pendingAtom.getHash());
-        } catch (Exception ex) {
-          atomsLog.error(
-              this.context.getName() + ": Error provisioning atom for " + atom.getHash(), ex);
-
-          if (pendingAtom != null)
-            this.context.getEvents().post(new AtomExceptionEvent(pendingAtom, ex));
-        } finally {
-          if (this.atomsToProvisionQueue.remove(atom.getHash()) == null)
-            atomsLog.error(
-                this.context.getName()
-                    + ": Atom "
-                    + atom.getHash()
-                    + " not removed from provisioning queue");
-        }
-      }
-
-      if (this.atomsToProvisionQueue.isEmpty() == false) this.atomProcessor.signal();
-    }
-  }
-
-  private void _prepareAtoms(final Epoch epoch, final int numShardGroups) {
-    if (this.atomsToPrepareQueue.isEmpty() == false) {
-      final ShardGroupID localShardGroupID =
-          ShardMapper.toShardGroup(this.context.getNode().getIdentity(), numShardGroups);
-      final List<PendingAtom> atomsToPrepare =
-          this.atomsToPrepareQueue.getMany(AtomHandler.ATOMS_PROCESS_BATCH_SIZE);
-      for (int i = 0; i < atomsToPrepare.size(); i++) {
-        final PendingAtom pendingAtom = atomsToPrepare.get(i);
-        try {
-          if (atomsLog.hasLevel(Logging.DEBUG))
-            atomsLog.debug(
-                this.context.getName()
-                    + ": Validating and preparing atom "
-                    + pendingAtom.getHash());
-
-          // TODO Maybe a loaded/created atom event?
-          scheduleTimeout(pendingAtom, pendingAtom.getNextTimeoutAt());
-
-          if (pendingAtom.isForcePrepareTimeout()) continue;
-
-          pendingAtom.getAtom().validate();
-
-          if (atomsLog.hasLevel(Logging.DEBUG))
-            atomsLog.debug(this.context.getName() + ": Preparing atom " + pendingAtom.getHash());
-
-          pendingAtom.prepare();
-
-          final Set<ShardGroupID> shardGroupIDs =
-              ShardMapper.toShardGroups(pendingAtom, StateLockMode.WRITE, numShardGroups);
-          if (this.context
-                  .getNetwork()
-                  .getGossipHandler()
-                  .broadcast(pendingAtom.getAtom(), shardGroupIDs)
-              == false)
-            atomsLog.warn(
-                this.context.getName()
-                    + ": Failed to broadcast atom "
-                    + pendingAtom.getHash()
-                    + " to shard groups "
-                    + shardGroupIDs);
-
-          if (shardGroupIDs.contains(localShardGroupID) == false) {
-            if (atomsLog.hasLevel(Logging.DEBUG))
-              atomsLog.warn(
-                  this.context.getName()
-                      + ": Received atom "
-                      + pendingAtom.getHash()
-                      + " NOT for local shard group");
-
-            this.pendingAtoms.remove(pendingAtom.getHash(), pendingAtom);
-          } else {
-            if (atomsLog.hasLevel(Logging.DEBUG))
-              atomsLog.debug(
-                  this.context.getName()
-                      + ": Received atom "
-                      + pendingAtom.getHash()
-                      + " for local shard group");
-
-            this.context.getEvents().post(new AtomPreparedEvent(pendingAtom));
-          }
-        } catch (Exception ex) {
-          atomsLog.error(
-              this.context.getName() + ": Error preparing atom for " + pendingAtom.getHash(), ex);
-
-          if (pendingAtom != null)
-            this.context.getEvents().post(new AtomExceptionEvent(pendingAtom, ex));
-        } finally {
-          if (this.atomsToPrepareQueue.remove(pendingAtom.getHash()) == null)
-            atomsLog.error(
-                this.context.getName()
-                    + ": Atom "
-                    + pendingAtom.getHash()
-                    + " not removed from prepare queue");
-        }
-      }
-
-      if (this.atomsToPrepareQueue.isEmpty() == false) this.atomProcessor.signal();
-    }
-  }
-
-  // METHODS //
-  public int size() {
-    return this.pendingAtoms.size();
-  }
-
-  public Collection<PendingAtom> unaccepted() {
-    final List<PendingAtom> unaccepted = new ArrayList<PendingAtom>(this.unaccepted.size());
-
-    synchronized (this.unaccepted) {
-      this.unaccepted
-          .keySet()
-          .forEach(
-              h -> {
-                final PendingAtom pendingAtom = this.pendingAtoms.get(h);
-                if (pendingAtom == null) return;
-
-                unaccepted.add(pendingAtom);
-              });
-    }
-
-    return unaccepted;
-  }
-
-  public Collection<PendingAtom> latent() {
-    final List<PendingAtom> latent = new ArrayList<PendingAtom>(this.latent.size());
-
-    synchronized (this.latent) {
-      this.latent
-          .keySet()
-          .forEach(
-              h -> {
-                final PendingAtom pendingAtom = this.pendingAtoms.get(h);
-                if (pendingAtom == null) return;
-
-                latent.add(pendingAtom);
-              });
-    }
-
-    return latent;
-  }
-
-  public Collection<PendingAtom> executable() {
-    synchronized (this.executable) {
-      return Sets.immutable.<PendingAtom>ofAll(this.executable.values()).castToSet();
-    }
-  }
-
-  public Collection<PendingAtom> unexecuted() {
-    synchronized (this.unexecuted) {
-      return Sets.immutable.<PendingAtom>ofAll(this.unexecuted.values()).castToSet();
-    }
-  }
-
-  public Collection<PendingAtom> uncommitted() {
-    synchronized (this.uncommitted) {
-      return Sets.immutable.<PendingAtom>ofAll(this.uncommitted.values()).castToSet();
-    }
-  }
-
-  public List<PendingAtom> acceptable(final int limit, final Predicate<Hashable> excluder) {
-    final List<PendingAtom> acceptable;
-    final List<PendingAtom> relocate;
-
-    synchronized (this.acceptable) {
-      acceptable =
-          new ArrayList<PendingAtom>(
-              this.acceptable.size() < limit ? this.acceptable.size() : limit);
-      relocate =
-          new ArrayList<PendingAtom>(
-              this.acceptable.size() < limit ? this.acceptable.size() : limit);
-
-      for (final PendingAtom pendingAtom : this.acceptable.values()) {
-        if (pendingAtom.isAccepted()) continue;
-
-        if (excluder.test(pendingAtom)) {
-          relocate.add(pendingAtom);
-          continue;
-        }
-
-        acceptable.add(pendingAtom);
-        if (acceptable.size() == limit) break;
-      }
-
-      // Move selection to tail
-      if (1 == 0) {
-        for (int i = 0; i < relocate.size(); i++) {
-          final PendingAtom pendingAtom = relocate.get(i);
-          if (this.acceptable.remove(pendingAtom.getHash(), pendingAtom))
-            this.acceptable.put(pendingAtom.getHash(), pendingAtom);
-        }
-      }
-    }
-
-    // Oldest first
-    acceptable.sort(
-        (pa1, pa2) -> {
-          long compare = (pa1.getAcceptableAt() - pa2.getAcceptableAt());
-          if (compare != 0) return compare < 0 ? -1 : 1;
-
-          return pa1.getHash().compareTo(pa2.getHash());
-        });
-
-    return acceptable;
-  }
-
-  public List<PendingAtom> unaccepted(final int limit, final Predicate<Hashable> excluder) {
-    final List<PendingAtom> unaccepted;
-
-    synchronized (this.unaccepted) {
-      unaccepted =
-          new ArrayList<PendingAtom>(
-              this.unaccepted.size() < limit ? this.unaccepted.size() : limit);
-
-      for (final Hash atom : this.unaccepted.keySet()) {
-        final PendingAtom pendingAtom = this.pendingAtoms.get(atom);
-        if (pendingAtom == null) continue;
-
-        if (pendingAtom.isAccepted()) continue;
-
-        if (excluder.test(pendingAtom)) continue;
-
-        unaccepted.add(pendingAtom);
-        if (unaccepted.size() == limit) break;
-      }
-    }
-
-    return unaccepted;
-  }
-
-  public List<PendingAtom> executable(final int limit, final Predicate<Hashable> excluder) {
-    final List<PendingAtom> executable;
-    final List<PendingAtom> relocate;
-
-    synchronized (this.executable) {
-      executable =
-          new ArrayList<PendingAtom>(
-              this.executable.size() < limit ? this.executable.size() : limit);
-      relocate =
-          new ArrayList<PendingAtom>(
-              this.executable.size() < limit ? this.executable.size() : limit);
-
-      for (final PendingAtom pendingAtom : this.executable.values()) {
-        if (pendingAtom.isExecuteSignalled() || pendingAtom.isExecuted()) continue;
-
-        if (pendingAtom.isForceLatentExecution() && pendingAtom.isExecuteLatentSignalled() == false)
-          continue;
-
-        if (excluder.test(pendingAtom)) {
-          relocate.add(pendingAtom);
-          continue;
-        }
-
-        executable.add(pendingAtom);
-        if (executable.size() == limit) break;
-      }
-
-      // Move selection to tail
-      if (1 == 0) {
-        for (int i = 0; i < relocate.size(); i++) {
-          final PendingAtom pendingAtom = relocate.get(i);
-          if (this.executable.remove(pendingAtom.getHash(), pendingAtom))
-            this.executable.put(pendingAtom.getHash(), pendingAtom);
-        }
-      }
-    }
-
-    return executable;
-  }
-
-  public List<PendingAtom> latent(final int limit, final Predicate<Hashable> excluder) {
-    final List<PendingAtom> latent;
-
-    synchronized (this.latent) {
-      latent = new ArrayList<PendingAtom>(this.latent.size() < limit ? this.latent.size() : limit);
-
-      for (final Hash atom : this.latent.keySet()) {
-        final PendingAtom pendingAtom = this.pendingAtoms.get(atom);
-        if (pendingAtom == null)
-          // TODO need to clean up on this or throw?
-          continue;
-
-        if (pendingAtom.isExecuteLatentSignalled()) continue;
-
-        if (pendingAtom.isExecuteSignalled()) continue;
-
-        if (pendingAtom.isExecuted()) continue;
-
-        if (excluder.test(pendingAtom)) continue;
-
-        latent.add(pendingAtom);
-        if (latent.size() == limit) break;
-      }
-    }
-
-    return latent;
-  }
-
-  /**
-   * Selects an {@link AtomCertificate} set up to a maximum limit and obeying the provided
-   * exclusions. <br>
-   * <br>
-   * The exclusion collection may contain both AtomCertificate AND Atom hashes
-   *
-   * @param limit
-   * @param exclusions
-   * @return
-   */
-  public List<PendingAtom> completed(final int limit, final Predicate<Hashable> excluder) {
-    final List<PendingAtom> completed;
-    final List<PendingAtom> relocate;
-
-    synchronized (this.certificates) {
-      completed =
-          new ArrayList<PendingAtom>(
-              this.certificates.size() < limit ? this.certificates.size() : limit);
-      relocate =
-          new ArrayList<PendingAtom>(
-              this.certificates.size() < limit ? this.certificates.size() : limit);
-
-      for (final PendingAtom pendingAtom : this.certificates.values()) {
-        final AtomCertificate certificate = pendingAtom.getCertificate();
-        if (certificate == null)
-          // TODO Warn or throw?
-          continue;
-
-        if (pendingAtom.isCompleted()) continue;
-
-        if (excluder.test(certificate) || excluder.test(pendingAtom)) {
-          relocate.add(pendingAtom);
-          continue;
-        }
-
-        completed.add(pendingAtom);
-        if (completed.size() == limit) break;
-      }
-
-      // Move selection to tail
-      if (1 == 0) {
-        for (int i = 0; i < relocate.size(); i++) {
-          final PendingAtom pendingAtom = relocate.get(i);
-          if (this.certificates.remove(pendingAtom.getHash(), pendingAtom))
-            this.certificates.put(pendingAtom.getHash(), pendingAtom);
-        }
-      }
-    }
-
-    return completed;
-  }
-
-  public List<PendingAtom> unexecuted(final int limit, final Predicate<Hashable> excluder) {
-    final List<PendingAtom> unexecuted;
-
-    synchronized (this.unexecuted) {
-      unexecuted =
-          new ArrayList<PendingAtom>(
-              this.unexecuted.size() < limit ? this.unexecuted.size() : limit);
-
-      for (final PendingAtom pendingAtom : this.unexecuted.values()) {
-        final AtomTimeout timeout = pendingAtom.getTimeout();
-        if (timeout == null || timeout instanceof ExecutionTimeout == false)
-          // TODO Warn or throw?
-          continue;
-
-        if (pendingAtom.isExecuted()) continue;
-
-        if (pendingAtom.isCompleted()) continue;
-
-        if (excluder.test(timeout) || excluder.test(pendingAtom)) continue;
-
-        unexecuted.add(pendingAtom);
-        if (unexecuted.size() == limit) break;
-      }
-    }
-
-    return unexecuted;
-  }
-
-  public List<PendingAtom> uncommitted(final int limit, final Predicate<Hashable> excluder) {
-    final List<PendingAtom> uncommitted;
-
-    synchronized (this.uncommitted) {
-      uncommitted =
-          new ArrayList<PendingAtom>(
-              this.uncommitted.size() < limit ? this.uncommitted.size() : limit);
-
-      for (final PendingAtom pendingAtom : this.uncommitted.values()) {
-        final AtomTimeout timeout = pendingAtom.getTimeout();
-        if (timeout == null || timeout instanceof CommitTimeout == false)
-          // TODO Warn or throw?
-          continue;
-
-        if (pendingAtom.isCompleted()) continue;
-
-        if (excluder.test(timeout) || excluder.test(pendingAtom)) continue;
-
-        uncommitted.add(pendingAtom);
-        if (uncommitted.size() == limit) break;
-      }
-    }
-
-    return uncommitted;
-  }
-
-  /**
-   * Returns all pending atoms.
-   *
-   * @throws
-   */
-  public Collection<PendingAtom> getAll() {
-    // Should be safe to just collect as pendingAtoms is a ConcurrentMap
-    return new ArrayList<PendingAtom>(this.pendingAtoms.values());
-  }
-
-  /**
-   * Returns a collection of existing pending atoms or creates them providing that they are not
-   * timed out or committed.
-   *
-   * @param atoms The atom hashes
-   * @throws IOException
-   * @throws
-   */
-  Collection<PendingAtom> get(final Collection<Hash> atoms) throws IOException {
-    final Set<PendingAtom> pendingAtoms = new HashSet<PendingAtom>();
-    for (final Hash hash : atoms) {
-      final PendingAtom pendingAtom = get(hash);
-      if (pendingAtom == null) {
-        atomsLog.warn(this.context.getName() + ": Duplicate request for pending atom " + hash);
-        continue;
-      }
-
-      pendingAtoms.add(pendingAtom);
-    }
-
-    return pendingAtoms;
-  }
-
-  PendingAtom certificate(final Hash certificate) {
-    Objects.requireNonNull(certificate, "Atom certificate hash is null");
-    Hash.notZero(certificate, "Atom certificate hash is ZERO");
-
-    return this.certificates.get(certificate);
-  }
-
-  Collection<PendingAtom> certificate(final Collection<Hash> certificates) {
-    final Set<PendingAtom> pendingAtoms = new HashSet<PendingAtom>();
-    for (final Hash hash : certificates) {
-      final PendingAtom pendingAtom = this.certificates.get(hash);
-      if (pendingAtom == null) continue;
-
-      pendingAtoms.add(pendingAtom);
-    }
-
-    return pendingAtoms;
-  }
-
-  PendingAtom unexecuted(final Hash timeout) {
-    Objects.requireNonNull(timeout, "Atom timeout hash is null");
-    Hash.notZero(timeout, "Atom timeout hash is ZERO");
-
-    return this.unexecuted.get(timeout);
-  }
-
-  Collection<PendingAtom> unexecuted(final Collection<Hash> timeouts) {
-    final Set<PendingAtom> pendingAtoms = new HashSet<PendingAtom>();
-    for (final Hash hash : timeouts) {
-      final PendingAtom pendingAtom = this.unexecuted.get(hash);
-      if (pendingAtom == null) continue;
-
-      pendingAtoms.add(pendingAtom);
-    }
-
-    return pendingAtoms;
-  }
-
-  PendingAtom uncommitted(final Hash timeout) {
-    Objects.requireNonNull(timeout, "Atom timeout hash is null");
-    Hash.notZero(timeout, "Atom timeout hash is ZERO");
-
-    return this.uncommitted.get(timeout);
-  }
-
-  Collection<PendingAtom> uncommitted(final Collection<Hash> timeouts) {
-    final Set<PendingAtom> pendingAtoms = new HashSet<PendingAtom>();
-    for (final Hash hash : timeouts) {
-      final PendingAtom pendingAtom = this.uncommitted.get(hash);
-      if (pendingAtom == null) continue;
-
-      pendingAtoms.add(pendingAtom);
-    }
-
-    return pendingAtoms;
-  }
-
-  boolean has(final Hash atom) {
-    Objects.requireNonNull(atom, "Atom hash is null");
-    Hash.notZero(atom, "Atom hash is zero");
-
-    // TODO dont think this is needed now
-    if (this.context.getLedger().isSynced() == false)
-      throw new SyncStatusException("Ledger sync state is false!  AtomHandler::has called");
-
-    return this.pendingAtoms.containsKey(atom);
-  }
-
-  /**
-   * Returns an existing pending atom or creates it providing that it is not timed out or committed.
-   *
-   * @param atom The atom hash
-   * @throws IOException
-   * @throws
-   */
-  PendingAtom get(final Hash atom) throws IOException {
-    Objects.requireNonNull(atom, "Atom hash is null");
-    Hash.notZero(atom, "Atom hash is zero");
-
-    if (this.context.getLedger().isSynced() == false)
-      throw new SyncStatusException("Ledger sync state is false!  AtomHandler::get called");
-
-    final Lock loadLock =
-        AtomHandler.this.loadlocks[Math.abs(atom.hashCode() % AtomHandler.this.loadlocks.length)];
-    loadLock.lock();
-    try {
-      PendingAtom pendingAtom = this.pendingAtoms.get(atom);
-      if (pendingAtom != null) return pendingAtom;
-
-      SubstateCommit substateCommit = null;
-      BlockHeader persistedBlock = null;
-
-      // TODO Atoms are only persisted if they complete the pipeline resulting in either commitment
-      // or failure (inc exceptions)
-      //      Therefore all the "persisted atom" logic here is perhaps redundant, or at least,
-      // simplified.
-      final Atom persistedAtom = this.context.getLedger().getLedgerStore().get(atom, Atom.class);
-      if (persistedAtom != null) {
-        substateCommit =
-            this.context.getLedger().getLedgerStore().search(StateAddress.from(Atom.class, atom));
-        if (substateCommit != null) {
-          if (Universe.getDefault()
-              .getGenesis()
-              .getHash()
-              .equals(substateCommit.getSubstate().get(NativeField.BLOCK)))
-            throw new IllegalStateException(
-                "Called AtomHandler::get with genesis atom hash " + atom);
-
-          if (substateCommit.getSubstate().get(NativeField.CERTIFICATE) != null) {
-            if (atomsLog.hasLevel(Logging.INFO))
-              atomsLog.warn(
-                  this.context.getName()
-                      + ": Atom "
-                      + atom
-                      + " is completed and has a certificate");
-
-            return null;
-          }
-
-          if (substateCommit.getSubstate().get(NativeField.TIMEOUT) != null) {
-            if (atomsLog.hasLevel(Logging.INFO))
-              atomsLog.warn(this.context.getName() + ": Atom " + atom + " is timed out");
-
-            return null;
-          }
-
-          if (substateCommit.getSubstate().get(NativeField.BLOCK) != null) {
-            persistedBlock =
-                this.context
-                    .getLedger()
-                    .get(substateCommit.getSubstate().get(NativeField.BLOCK), BlockHeader.class);
-            if (persistedBlock == null)
-              throw new IllegalStateException(
-                  "Expected to find block "
-                      + substateCommit.getSubstate().get(NativeField.BLOCK)
-                      + " containing atom "
-                      + atom);
-          }
-        }
-      }
-
-      try {
-        pendingAtom = new PendingAtom(this.context, atom);
-        if (persistedAtom != null) {
-          pendingAtom.setAtom(persistedAtom);
-
-          if (atomsLog.hasLevel(Logging.INFO))
-            atomsLog.info(this.context.getName() + ": Pending atom " + atom + " instance created");
-        } else if (atomsLog.hasLevel(Logging.INFO))
-          atomsLog.info(this.context.getName() + ": Pending atom " + atom + " reference created");
-      } catch (ManifestException mex) {
-        throw new IOException(mex);
-      }
-
-      this.pendingAtoms.put(atom, pendingAtom);
-      return pendingAtom;
-    } finally {
-      loadLock.unlock();
-    }
-  }
-
-  /**
-   * Returns an existing pending atom or creates it providing that it is not timed out or committed.
-   *
-   * @param atom The atom hash
-   * @throws IOException
-   * @throws
-   */
-  AtomStatus.State status(final Hash atom) throws IOException {
-    Objects.requireNonNull(atom, "Atom hash is null");
-    Hash.notZero(atom, "Atom hash is zero");
-
-    if (this.context.getLedger().isSynced() == false)
-      throw new SyncStatusException("Ledger sync state is false!  AtomHandler::status called");
-
-    final Lock loadLock =
-        AtomHandler.this.loadlocks[Math.abs(atom.hashCode() % AtomHandler.this.loadlocks.length)];
-    loadLock.lock();
-    try {
-      final PendingAtom pendingAtom = this.pendingAtoms.get(atom);
-      if (pendingAtom != null) return pendingAtom.getStatus().current();
-
-      final SubstateCommit substateCommit =
-          this.context.getLedger().getLedgerStore().search(StateAddress.from(Atom.class, atom));
-      if (substateCommit != null) {
-        if (Universe.getDefault()
-            .getGenesis()
-            .getHash()
-            .equals(substateCommit.getSubstate().get(NativeField.BLOCK)))
-          throw new IllegalStateException("Called AtomHandler::get with genesis atom hash " + atom);
-
-        if (substateCommit.getSubstate().get(NativeField.CERTIFICATE) != null
-            || substateCommit.getSubstate().get(NativeField.TIMEOUT) != null)
-          return AtomStatus.State.COMPLETED;
-      }
-
-      return AtomStatus.State.NONE;
-    } finally {
-      loadLock.unlock();
-    }
-  }
-
-  private void push(final PendingAtom pendingAtom, final BlockHeader head) {
-    Objects.requireNonNull(pendingAtom, "Pending atom for injection is null");
-
-    if (pendingAtom.getStatus().current(AtomStatus.State.ACCEPTED) == false)
-      throw new IllegalStateException(
-          this.context.getName()
-              + ": Pending atom "
-              + pendingAtom.getHash()
-              + " for injection must be in ACCEPTED state");
-
-    // Dont use the atom handler lock here.
-    // Should be safe to just insert as pendingAtoms is a ConcurrentMap
-    if (this.pendingAtoms.putIfAbsent(pendingAtom.getHash(), pendingAtom) != null)
-      throw new IllegalStateException(
-          this.context.getName()
-              + ": Pending atom "
-              + pendingAtom.getHash()
-              + " is already present");
-
-    // Manage timeout generation or scheduling
-    AtomTimeout timeout = pendingAtom.getTimeout();
-    if (timeout == null) timeout = pendingAtom.tryTimeout(head.getTimestamp());
-
-    if (timeout == null) scheduleTimeout(pendingAtom, pendingAtom.getNextTimeoutAt());
-    else this.context.getEvents().post(new AtomTimeoutEvent(pendingAtom, timeout));
-
-    if (atomsLog.hasLevel(Logging.INFO))
-      atomsLog.info(
-          AtomHandler.this.context.getName() + ": Pushed pending atom " + pendingAtom.getHash());
-  }
-
-  private void scheduleTimeout(final PendingAtom pendingAtom, final long timeoutAt) {
-    synchronized (this.timeoutSchedule) {
-      this.timeoutSchedule.remove(pendingAtom);
-      if (timeoutAt > -1) {
-        this.timeoutSchedule.put(pendingAtom, timeoutAt);
-
-        if (atomsLog.hasLevel(Logging.DEBUG))
-          atomsLog.debug(
-              AtomHandler.this.context.getName()
-                  + ": Scheduling timeout for Atom "
-                  + pendingAtom.getHash()
-                  + " with status "
-                  + pendingAtom.getStatus().current()
-                  + " at "
-                  + timeoutAt);
-      }
-    }
-  }
-
-  private void tryScheduledTimeouts(long timestamp) {
-    synchronized (this.timeoutSchedule) {
-      // Timeout entries should be ordered by timestamp!
-      final Iterator<Entry<PendingAtom, Long>> timeoutScheduleIterator =
-          this.timeoutSchedule.entrySet().iterator();
-      while (timeoutScheduleIterator.hasNext()) {
-        final Entry<PendingAtom, Long> timeoutEntry = timeoutScheduleIterator.next();
-
-        if (timeoutEntry.getKey().isCompleted()) {
-          timeoutScheduleIterator.remove();
-          continue;
-        }
-
-        if (timeoutEntry.getValue() > timestamp) break;
-
-        timeoutScheduleIterator.remove();
-
-        final AtomTimeout timeout = timeoutEntry.getKey().tryTimeout(timestamp);
-        if (timeout != null) {
-          //					if(atomsLog.hasLevel(Logging.DEBUG))
-          atomsLog.warn(
-              this.context.getName()
-                  + ": Timeout "
-                  + timeout.getClass().getSimpleName()
-                  + " is triggered at "
-                  + timestamp
-                  + " for "
-                  + timeoutEntry.getKey().getHash()
-                  + " with status "
-                  + timeoutEntry.getKey().getStatus().current());
-
-          AtomHandler.this
-              .context
-              .getEvents()
-              .post(new AtomTimeoutEvent(timeoutEntry.getKey(), timeout));
-        }
-      }
-    }
-  }
-
-  private void remove(final PendingAtom pendingAtom) {
-    Objects.requireNonNull(pendingAtom, "Pending atom to remove is null");
-
-    pendingAtom.completed();
-
-    this.pendingAtoms.remove(pendingAtom.getHash());
-    this.latent.remove(pendingAtom.getHash());
-    this.executable.remove(pendingAtom.getHash());
-    this.unaccepted.remove(pendingAtom.getHash());
-    this.acceptable.remove(pendingAtom.getHash());
-
-    this.atomsToPrepareQueue.remove(pendingAtom.getHash());
-    this.atomsToProvisionQueue.remove(pendingAtom.getHash());
-
-    if (pendingAtom.getAtom() != null) {
-      this.context.getMetaData().increment("ledger.atom.processed");
-      this.context
-          .getMetaData()
-          .increment("ledger.atom.latency", pendingAtom.getAtom().getAge(TimeUnit.MILLISECONDS));
-    }
-
-    if (pendingAtom.getCertificate() != null) {
-      if (this.certificates.remove(pendingAtom.getCertificate().getHash(), pendingAtom) == false)
-        atomsLog.error(
-            AtomHandler.this.context.getName()
-                + ": Certificate "
-                + pendingAtom.getCertificate().getHash()
-                + " for pending atom "
-                + pendingAtom.getHash()
-                + " was not removed");
-
-      this.context.getMetaData().increment("ledger.atomcertificate.processed");
-      this.context
-          .getMetaData()
-          .increment(
-              "ledger.atomcertificate.latency",
-              pendingAtom.getCertificate().getAge(TimeUnit.MILLISECONDS));
-    }
-
-    if (pendingAtom.getTimeout() != null) {
-      this.context.getMetaData().increment("ledger.atomtimeout.processed");
-      this.context
-          .getMetaData()
-          .increment(
-              "ledger.atomtimeout.latency", pendingAtom.getTimeout().getAge(TimeUnit.MILLISECONDS));
-
-      if (pendingAtom.getTimeout() instanceof ExecutionTimeout) {
-        if (this.unexecuted.remove(pendingAtom.getTimeout().getHash(), pendingAtom) == false)
-          atomsLog.error(
-              AtomHandler.this.context.getName()
-                  + ": Execution timeout "
-                  + pendingAtom.getTimeout().getHash()
-                  + " for pending atom "
-                  + pendingAtom.getHash()
-                  + " was not removed");
-      }
-
-      if (pendingAtom.getTimeout() instanceof CommitTimeout) {
-        if (this.uncommitted.remove(pendingAtom.getTimeout().getHash(), pendingAtom) == false)
-          atomsLog.error(
-              AtomHandler.this.context.getName()
-                  + ": Commit timeout "
-                  + pendingAtom.getTimeout().getHash()
-                  + " for pending atom "
-                  + pendingAtom.getHash()
-                  + " was not removed");
-      }
-    }
-
-    if (atomsLog.hasLevel(Logging.DEBUG))
-      atomsLog.debug(AtomHandler.this.context.getName() + ": Removed pending atom " + pendingAtom);
-  }
-
-  boolean submit(final Atom atom, final boolean force) {
-    Objects.requireNonNull(atom, "Atom is null");
-
-    if (this.context.getNode().isSynced() == false)
-      throw new UnsupportedOperationException("Node is not in sync with network");
-
-    // TODO need a deterministic way to do this
-    if (force == false && this.pendingAtoms.size() > Constants.ATOM_DISCARD_AT_PENDING_LIMIT)
-      return false;
-
-    if (this.atomsToProvisionQueue.putIfAbsent(atom.getHash(), atom) != null) {
-      atomsLog.warn(
-          AtomHandler.this.context.getName() + ": Atom " + atom.getHash() + " is already pending");
-      return false;
-    }
-
-    if (atomsLog.hasLevel(Logging.DEBUG))
-      atomsLog.debug(this.context.getName() + ": Atom " + atom.getHash() + " is submitted");
-
-    this.atomProcessor.signal();
-    return true;
-  }
-
-  Collection<Atom> submit(final Collection<Atom> atoms, final boolean force) {
-    Objects.requireNonNull(atoms, "Atoms is null");
-
-    if (this.context.getNode().isSynced() == false)
-      throw new SyncStatusException("Node is not in sync with network");
-
-    // Ensure all the atom hashes are computed BEFORE we lock the queue for insertion.
-    // Otherwise any missing hashes which havent been computed will be done so inside the lambda and
-    // keep the queue locked!
-    atoms.forEach(a -> a.getHash());
-
-    // TODO need a deterministic way to do this
-    if (force == false && this.pendingAtoms.size() > Constants.ATOM_DISCARD_AT_PENDING_LIMIT)
-      return Collections.emptyList();
-
-    final Collection<Atom> submitted =
-        this.atomsToProvisionQueue.putAll(
-            atoms,
-            a -> {
-              if (atomsLog.hasLevel(Logging.DEBUG))
-                atomsLog.debug(this.context.getName() + ": Atom " + a.getHash() + " is submitted");
-
-              return a.getHash();
-            });
-
-    if (submitted.isEmpty() == false) this.atomProcessor.signal();
-
-    return submitted;
-  }
-
-  // SYNC BLOCK LISTENER //
-  private SynchronousEventListener syncBlockListener =
-      new SynchronousEventListener() {
-        @Subscribe
-        public void on(final BlockCommittedEvent blockCommittedEvent) {
-          blockCommittedEvent
-              .getPendingBlock()
-              .forInventory(
-                  InventoryType.ACCEPTED,
-                  pendingAtom ->
-                      AtomHandler.this
-                          .context
-                          .getEvents()
-                          .post(
-                              new AtomAcceptedEvent(
-                                  blockCommittedEvent.getPendingBlock().getHeader(), pendingAtom)));
-          blockCommittedEvent
-              .getPendingBlock()
-              .forInventory(
-                  InventoryType.COMMITTED,
-                  pendingAtom ->
-                      AtomHandler.this
-                          .context
-                          .getEvents()
-                          .post(
-                              new AtomCommitEvent(
-                                  blockCommittedEvent.getPendingBlock().getHeader(), pendingAtom)));
-          blockCommittedEvent
-              .getPendingBlock()
-              .forInventory(
-                  InventoryType.UNEXECUTED,
-                  pendingAtom ->
-                      AtomHandler.this
-                          .context
-                          .getEvents()
-                          .post(
-                              new AtomExecutionTimeoutEvent(
-                                  blockCommittedEvent.getPendingBlock().getHeader(), pendingAtom)));
-          blockCommittedEvent
-              .getPendingBlock()
-              .forInventory(
-                  InventoryType.UNCOMMITTED,
-                  pendingAtom ->
-                      AtomHandler.this
-                          .context
-                          .getEvents()
-                          .post(
-                              new AtomCommitTimeoutEvent(
-                                  blockCommittedEvent.getPendingBlock().getHeader(), pendingAtom)));
-          blockCommittedEvent
-              .getPendingBlock()
-              .forInventory(
-                  InventoryType.UNACCEPTED,
-                  pendingAtom ->
-                      AtomHandler.this
-                          .context
-                          .getEvents()
-                          .post(
-                              new AtomAcceptedTimeoutEvent(
-                                  blockCommittedEvent.getPendingBlock().getHeader(), pendingAtom)));
-          blockCommittedEvent
-              .getPendingBlock()
-              .forInventory(
-                  InventoryType.EXECUTABLE,
-                  pendingAtom ->
-                      AtomHandler.this
-                          .context
-                          .getEvents()
-                          .post(
-                              new AtomExecutableEvent(
-                                  blockCommittedEvent.getPendingBlock().getHeader(), pendingAtom)));
-          blockCommittedEvent
-              .getPendingBlock()
-              .forInventory(
-                  InventoryType.LATENT,
-                  pendingAtom ->
-                      AtomHandler.this
-                          .context
-                          .getEvents()
-                          .post(
-                              new AtomExecuteLatentEvent(
-                                  blockCommittedEvent.getPendingBlock().getHeader(), pendingAtom)));
-        }
-      };
-
-  // ASYNC BLOCK LISTENER //
-  private EventListener asyncProgressListener =
-      new EventListener() {
-        @Subscribe
-        public void on(final ProgressPhaseEvent event) {
-          // Using the estimate ledger timestamp from the progress phase event will do a better job
-          // of aligning all validators when tripping timeouts
-          tryScheduledTimeouts(event.getTimestamp());
-        }
-      };
-
-  // SYNC ATOM LISTENER //
-  private SynchronousEventListener syncAtomListener =
-      new SynchronousEventListener() {
-        @Subscribe
-        public void on(final AtomCommitEvent event) {
-          remove(event.getPendingAtom());
-
-          if (atomsLog.hasLevel(Logging.DEBUG))
-            atomsLog.debug(
-                AtomHandler.this.context.getName()
-                    + ": Pending atom "
-                    + event.getPendingAtom().getHash()
-                    + " committed on block "
-                    + event.getProposalHeader().getHeight()
-                    + ":"
-                    + event.getProposalHeader().getHash());
-        }
-
-        @Subscribe
-        public void on(final AtomUnpreparedTimeoutEvent event) {
-          remove(event.getPendingAtom());
-
-          if (atomsLog.hasLevel(Logging.INFO))
-            atomsLog.info(
-                AtomHandler.this.context.getName()
-                    + ": Atom "
-                    + event.getPendingAtom().getHash()
-                    + " prepare timedout at "
-                    + System.currentTimeMillis());
-        }
-
-        @Subscribe
-        public void on(final AtomAcceptedTimeoutEvent event) {
-          if (event.getPendingAtom().getStatus().after(AtomStatus.State.PREPARED))
-            atomsLog.warn(
-                AtomHandler.this.context.getName()
-                    + ": Unaccepted atom "
-                    + event.getPendingAtom().getHash()
-                    + " has status of "
-                    + event.getPendingAtom().getStatus());
-
-          remove(event.getPendingAtom());
-
-          if (atomsLog.hasLevel(Logging.INFO))
-            atomsLog.info(
-                AtomHandler.this.context.getName()
-                    + ": Atom "
-                    + event.getPendingAtom().getHash()
-                    + " accept timedout at block "
-                    + event.getProposalHeader().getHeight()
-                    + ":"
-                    + event.getProposalHeader().getHash());
-        }
-
-        @Subscribe
-        public void on(final AtomExecutableEvent event) {
-          if (SKIP_EXECUTION_SIGNALS) return;
-
-          event.getPendingAtom().setExecuteSignalledAtBlock(event.getProposalHeader());
-
-          AtomHandler.this.executable.remove(event.getPendingAtom().getHash());
-          AtomHandler.this.latent.remove(event.getPendingAtom().getHash());
-
-          if (atomsLog.hasLevel(Logging.DEBUG))
-            atomsLog.debug(
-                AtomHandler.this.context.getName()
-                    + ": Atom "
-                    + event.getPendingAtom().getHash()
-                    + " executable at block "
-                    + event.getProposalHeader().getHeight()
-                    + ":"
-                    + event.getProposalHeader().getHash());
-        }
-
-        @Subscribe
-        public void on(final AtomExecutedEvent event) {
-          AtomHandler.this.unexecuted.remove(event.getPendingAtom().getHash());
-          scheduleTimeout(event.getPendingAtom(), event.getPendingAtom().getNextTimeoutAt());
-        }
-
-        @Subscribe
-        public void on(final AtomExecuteLatentEvent event) {
-          event.getPendingAtom().setExecuteLatentSignalledBlock(event.getProposalHeader());
-          AtomHandler.this.latent.remove(event.getPendingAtom().getHash());
-
-          scheduleTimeout(event.getPendingAtom(), event.getPendingAtom().getNextTimeoutAt());
-
-          if (atomsLog.hasLevel(Logging.DEBUG))
-            atomsLog.debug(
-                AtomHandler.this.context.getName()
-                    + ": Atom "
-                    + event.getPendingAtom().getHash()
-                    + " execute latent at block "
-                    + event.getProposalHeader().getHeight()
-                    + ":"
-                    + event.getProposalHeader().getHash());
-        }
-
-        @Subscribe
-        public void on(final AtomExecutionTimeoutEvent event) {
-          remove(event.getPendingAtom());
-
-          if (atomsLog.hasLevel(Logging.INFO)) {
-            atomsLog.info(
-                AtomHandler.this.context.getName()
-                    + ": Atom "
-                    + event.getPendingAtom().getHash()
-                    + " execution timeout at block "
-                    + event.getProposalHeader().getHeight()
-                    + ":"
-                    + event.getProposalHeader().getHash());
-            atomsLog.info(
-                AtomHandler.this.context.getName()
-                    + ":   "
-                    + event.getPendingAtom().numStateAddresses(null)
-                    + " substates "
-                    + event.getPendingAtom().getStateAddresses(null));
-            atomsLog.info(
-                AtomHandler.this.context.getName()
-                    + ":   "
-                    + event.getPendingAtom().getOutputs(StateOutput.class));
-          }
-        }
-
-        @Subscribe
-        public void on(final AtomCommitTimeoutEvent event) {
-          remove(event.getPendingAtom());
-
-          if (atomsLog.hasLevel(Logging.INFO)) {
-            atomsLog.info(
-                AtomHandler.this.context.getName()
-                    + ": Atom "
-                    + event.getPendingAtom().getHash()
-                    + " commit timeout at block "
-                    + event.getProposalHeader().getHeight()
-                    + ":"
-                    + event.getProposalHeader().getHash());
-            atomsLog.info(
-                AtomHandler.this.context.getName()
-                    + ":   "
-                    + event.getPendingAtom().numStateAddresses(null)
-                    + " substates "
-                    + event.getPendingAtom().getStateAddresses(null));
-            atomsLog.info(
-                AtomHandler.this.context.getName()
-                    + ":   "
-                    + event.getPendingAtom().getOutputs(StateOutput.class));
-          }
-        }
-
-        @Subscribe
-        public void on(final AtomTimeoutEvent event) {
-          if (event.getTimeout() instanceof PrepareTimeout)
-            AtomHandler.this
-                .context
-                .getEvents()
-                .post(new AtomUnpreparedTimeoutEvent(event.getPendingAtom()));
-
-          if (event.getTimeout() instanceof AcceptTimeout)
-            AtomHandler.this.unaccepted.putIfAbsent(
-                event.getPendingAtom().getHash(),
-                AtomHandler.this.context.getLedger().getHead().getHeight());
-
-          if (event.getTimeout() instanceof ExecutionLatentTimeout)
-            AtomHandler.this.latent.putIfAbsent(
-                event.getPendingAtom().getHash(),
-                AtomHandler.this.context.getLedger().getHead().getHeight());
-
-          if (event.getTimeout() instanceof ExecutionTimeout)
-            AtomHandler.this.unexecuted.putIfAbsent(
-                event.getTimeout().getHash(), event.getPendingAtom());
-
-          if (event.getTimeout() instanceof CommitTimeout)
-            AtomHandler.this.uncommitted.putIfAbsent(
-                event.getTimeout().getHash(), event.getPendingAtom());
-        }
-
-        @Subscribe
-        public void on(final AtomPreparedEvent event) {
-          event.getPendingAtom().setAcceptable();
-          scheduleTimeout(event.getPendingAtom(), event.getPendingAtom().getNextTimeoutAt());
-          AtomHandler.this
-              .context
-              .getEvents()
-              .post(new AtomAcceptableEvent(event.getPendingAtom()));
-        }
-
-        @Subscribe
-        public void on(final AtomAcceptableEvent event) {
-          if (event.getPendingAtom().isAcceptable() == false) {
-            atomsLog.error(
-                AtomHandler.this.context.getName()
-                    + ": Pending atom "
-                    + event.getPendingAtom().getHash()
-                    + " is not acceptable");
-            return;
-          }
-
-          if (atomsLog.hasLevel(Logging.DEBUG))
-            atomsLog.info(
-                AtomHandler.this.context.getName()
-                    + ": Pending atom "
-                    + event.getPendingAtom().getHash()
-                    + " is acceptable");
-
-          if (event.getPendingAtom().isForceAcceptTimeout() == true) return;
-
-          AtomHandler.this.acceptable.put(event.getPendingAtom().getHash(), event.getPendingAtom());
-        }
-
-        @Subscribe
-        public void on(final AtomAcceptedEvent event) throws IOException {
-          event.getPendingAtom().accepted(event.getProposalHeader());
-
-          if (AtomHandler.this.acceptable.remove(
-                  event.getPendingAtom().getHash(), event.getPendingAtom())
-              == false)
-            atomsLog.warn(
-                AtomHandler.this.context.getName()
-                    + ": Accepted pending atom "
-                    + event.getPendingAtom().getHash()
-                    + " not found in acceptable registry for block "
-                    + event.getProposalHeader().getHeight()
-                    + ":"
-                    + event.getProposalHeader().getHash());
-
-          // Need to update timeouts in the case that an ACCEPT timeout was produced which will need
-          // to be discarded.
-          // Timeouts are weakly-subjective.  Local replica may have considered an atom timeout
-          // valid but remote replicas may not.
-          // TODO is there a better way to manage this?
-          if (AtomHandler.this.unaccepted.remove(
-                      event.getPendingAtom().getHash(), event.getPendingAtom())
-                  == true
-              && atomsLog.hasLevel(Logging.DEBUG))
-            atomsLog.debug(
-                AtomHandler.this.context.getName()
-                    + ": Removed pending atom "
-                    + event.getPendingAtom().getHash()
-                    + " from UNACCEPTED that is now ACCEPTED");
-
-          scheduleTimeout(event.getPendingAtom(), event.getPendingAtom().getNextTimeoutAt());
-
-          if (atomsLog.hasLevel(Logging.DEBUG))
-            atomsLog.debug(
-                AtomHandler.this.context.getName()
-                    + ": Pending atom "
-                    + event.getPendingAtom().getHash()
-                    + " accepted into block "
-                    + event.getProposalHeader().getHeight()
-                    + ":"
-                    + event.getProposalHeader().getHash());
-        }
-
-        @Subscribe
-        public void on(final AtomExceptionEvent event) {
-          atomsLog.error(
-              AtomHandler.this.context.getName()
-                  + ": Atom "
-                  + event.getAtom().getHash()
-                  + " threw exception",
-              event.getException());
-          event.getPendingAtom().getStatus().thrown(event.getException());
-
-          if (event.getPendingAtom().getStatus().current(State.FINALIZING))
-            AtomHandler.this.remove(event.getPendingAtom());
-        }
-      };
-
-  // ASYNC ATOM LISTENER //
-  private EventListener asyncAtomListener =
-      new EventListener() {
-        @Subscribe
-        public void on(final AtomProvisionedEvent event) {
-          if (atomsLog.hasLevel(Logging.DEBUG))
-            atomsLog.info(
-                AtomHandler.this.context.getName()
-                    + ": Atom "
-                    + event.getPendingAtom().getHash()
-                    + " is provisioned");
-
-          if (event.getPendingAtom().isForceExecutionTimeout()) return;
-
-          if (SKIP_EXECUTION_SIGNALS) {
-            event
-                .getPendingAtom()
-                .setExecuteSignalledAtBlock(event.getPendingAtom().getBlockHeader());
-            AtomHandler.this
-                .context
-                .getEvents()
-                .post(
-                    new AtomExecutableEvent(
-                        event.getPendingAtom().getBlockHeader(), event.getPendingAtom()));
-          } else if (AtomHandler.this.executable.putIfAbsent(
-                  event.getPendingAtom().getHash(), event.getPendingAtom())
-              != null)
-            atomsLog.error(
-                AtomHandler.this.context.getName()
-                    + " Atom "
-                    + event.getPendingAtom().getHash()
-                    + " is already scheduled for execution signal");
-        }
-
-        @Subscribe
-        public void on(final AtomCertificateEvent event) throws IOException {
-          PendingAtom pendingAtom = get(event.getCertificate().getAtom());
-          if (pendingAtom == null) {
-            atomsLog.error(
-                AtomHandler.this.context.getName()
-                    + ": Pending atom "
-                    + event.getCertificate().getAtom()
-                    + " for certificate "
-                    + event.getCertificate().getHash()
-                    + " not found");
-            return;
-          }
-
-          AtomHandler.this.certificates.put(event.getCertificate().getHash(), pendingAtom);
-        }
-      };
-
-  // SYNC CHANGE LISTENER //
-  private SynchronousEventListener syncChangeListener =
-      new SynchronousEventListener() {
-        @Subscribe
-        public void on(final SyncAcquiredEvent event) {
-          atomsLog.log(
-              AtomHandler.this.context.getName()
-                  + ": Sync status acquired, preparing atom handler");
-          AtomHandler.this.atomsToPrepareQueue.clear();
-          AtomHandler.this.atomsToProvisionQueue.clear();
-          AtomHandler.this.pendingAtoms.clear();
-          AtomHandler.this.acceptable.clear();
-          AtomHandler.this.unaccepted.clear();
-          AtomHandler.this.latent.clear();
-          AtomHandler.this.executable.clear();
-          AtomHandler.this.unexecuted.clear();
-          AtomHandler.this.uncommitted.clear();
-          AtomHandler.this.certificates.clear();
-          AtomHandler.this.timeoutSchedule.clear();
-
-          for (PendingAtom pendingAtom : event.getAtoms())
-            AtomHandler.this.push(pendingAtom, event.getHead());
-        }
-
-        @Subscribe
-        public void on(final SyncLostEvent event) {
-          atomsLog.log(
-              AtomHandler.this.context.getName() + ": Sync status lost, flushing atom handler");
-          AtomHandler.this.atomsToPrepareQueue.clear();
-          AtomHandler.this.atomsToProvisionQueue.clear();
-          AtomHandler.this.pendingAtoms.clear();
-          AtomHandler.this.acceptable.clear();
-          AtomHandler.this.unaccepted.clear();
-          AtomHandler.this.latent.clear();
-          AtomHandler.this.executable.clear();
-          AtomHandler.this.unexecuted.clear();
-          AtomHandler.this.uncommitted.clear();
-          AtomHandler.this.certificates.clear();
-          AtomHandler.this.timeoutSchedule.clear();
-        }
-      };
-
-  // SEARCH
-  @Override
-  public Future<PrimitiveSearchResponse> get(final PrimitiveSearchQuery query) {
-    if (query.getType().equals(Atom.class) == false
-        || query.getIsolation().equals(Isolation.PENDING) == false) return null;
-
-    final ShardGroupID localShardGroupID =
-        ShardMapper.toShardGroup(
-            this.context.getNode().getIdentity(), this.context.getLedger().numShardGroups());
-
-    try {
-      final PendingAtom pendingAtom = this.pendingAtoms.get(query.getQuery());
-      if (pendingAtom == null) return null;
-
-      if (pendingAtom.getStatus().before(AtomStatus.State.PREPARED)) return null;
-
-      // Does this pending atom reference or set a state address that is local?
-      final List<StateAddress> stateAddresses = pendingAtom.getStateAddresses(StateLockMode.WRITE);
-      for (int i = 0; i < stateAddresses.size(); i++) {
-        final StateAddress stateAddress = stateAddresses.get(i);
-        final ShardGroupID stateAddressShardGroupID =
-            ShardMapper.toShardGroup(stateAddress, this.context.getLedger().numShardGroups());
-        if (stateAddressShardGroupID.equals(localShardGroupID) == false) continue;
-
-        // TODO enable Atom/Particle certain container types for Isolation.PENDING
-        return CompletableFuture.completedFuture(
-            new PrimitiveSearchResponse(query, pendingAtom.getAtom()));
-      }
-
-      return null;
-    } catch (Throwable t) {
-      atomsLog.error(
-          AtomHandler.this.context.getName()
-              + ": Failed to perform state search on AtomHandler for "
-              + query,
-          t);
-      return null;
-    }
-  }
-
-  @Override
-  public Future<SubstateSearchResponse> get(final SubstateSearchQuery query) {
-    try {
-      final ShardGroupID localShardGroupID =
-          ShardMapper.toShardGroup(
-              this.context.getNode().getIdentity(), this.context.getLedger().numShardGroups());
-      final ShardGroupID searchShardGroupID =
-          ShardMapper.toShardGroup(query.getAddress(), this.context.getLedger().numShardGroups());
-      if (localShardGroupID.equals(searchShardGroupID)) {
-        for (final PendingAtom pendingAtom : this.pendingAtoms.values()) {
-          if (pendingAtom.getStatus().before(AtomStatus.State.PREPARED)) continue;
-
-          if (pendingAtom.getCertificate() != null
-              && pendingAtom.getCertificate().getDecision().equals(CommitDecision.ACCEPT) == false)
-            continue;
-
-          for (final PendingState pendingState : pendingAtom.getStates(StateLockMode.WRITE)) {
-            if (pendingState.getAddress().equals(query.getAddress()) == false) continue;
-
-            // TODO should be only writes?
-            if (pendingState.getSubstateLog().isTouched() == false) continue;
-
-            // TODO want to support Isolation.PENDING substate?  How would that even work??
-            // TODO enable Atom/Particle certain container types for Isolation.PENDING
-            //						if (query.getReturnType().equals(ReturnType.PRIMITIVE) == true)
-            //							return CompletableFuture.completedFuture(new
-            // SearchResult(pendingAtom.getAtom(), Atom.class));
-          }
-        }
-      }
-
-      return null;
-    } catch (Throwable t) {
-      atomsLog.error(
-          AtomHandler.this.context.getName()
-              + ": Failed to perform state search on AtomHandler for "
-              + query,
-          t);
-      return null;
-    }
-  }
-
-  @Override
-  public Future<AssociationSearchResponse> get(final AssociationSearchQuery query) {
-    throw new UnsupportedOperationException("Association search not yet supported in AtomPool");
-  }
-}
-=======
-package org.radix.hyperscale.ledger;
-
-import java.io.IOException;
-import java.util.ArrayList;
-import java.util.Collection;
-import java.util.Collections;
-import java.util.HashSet;
-import java.util.Iterator;
-import java.util.LinkedHashMap;
-import java.util.List;
-import java.util.Map;
-import java.util.Map.Entry;
-import java.util.Objects;
-import java.util.Set;
-import java.util.concurrent.CompletableFuture;
-import java.util.concurrent.ConcurrentHashMap;
-import java.util.concurrent.Future;
-import java.util.concurrent.TimeUnit;
-import java.util.concurrent.locks.Lock;
-import java.util.concurrent.locks.ReentrantLock;
-import java.util.function.Predicate;
-import java.util.stream.Collectors;
-
-import org.eclipse.collections.api.factory.Sets;
-import org.radix.hyperscale.Constants;
-import org.radix.hyperscale.Context;
-import org.radix.hyperscale.Service;
-import org.radix.hyperscale.Universe;
-import org.radix.hyperscale.collections.MappedBlockingQueue;
-import org.radix.hyperscale.common.Primitive;
-import org.radix.hyperscale.crypto.Hash;
-import org.radix.hyperscale.crypto.Hashable;
-import org.radix.hyperscale.events.EventListener;
-import org.radix.hyperscale.events.SyncLostEvent;
-import org.radix.hyperscale.events.SynchronousEventListener;
-import org.radix.hyperscale.exceptions.StartupException;
-import org.radix.hyperscale.exceptions.TerminationException;
-import org.radix.hyperscale.exceptions.ValidationException;
-import org.radix.hyperscale.executors.LatchedProcessor;
-import org.radix.hyperscale.ledger.AtomStatus.State;
-import org.radix.hyperscale.ledger.BlockHeader.InventoryType;
-import org.radix.hyperscale.ledger.Substate.NativeField;
-import org.radix.hyperscale.ledger.events.AtomAcceptableEvent;
-import org.radix.hyperscale.ledger.events.AtomAcceptedEvent;
-import org.radix.hyperscale.ledger.events.AtomAcceptedTimeoutEvent;
-import org.radix.hyperscale.ledger.events.AtomCertificateEvent;
-import org.radix.hyperscale.ledger.events.AtomCommitEvent;
-import org.radix.hyperscale.ledger.events.AtomCommitTimeoutEvent;
-import org.radix.hyperscale.ledger.events.AtomExceptionEvent;
-import org.radix.hyperscale.ledger.events.AtomExecutableEvent;
-import org.radix.hyperscale.ledger.events.AtomExecuteLatentEvent;
-import org.radix.hyperscale.ledger.events.AtomExecutedEvent;
-import org.radix.hyperscale.ledger.events.AtomExecutionTimeoutEvent;
-import org.radix.hyperscale.ledger.events.AtomPreparedEvent;
-import org.radix.hyperscale.ledger.events.AtomProvisionedEvent;
-import org.radix.hyperscale.ledger.events.AtomTimeoutEvent;
-import org.radix.hyperscale.ledger.events.AtomUnpreparedTimeoutEvent;
-import org.radix.hyperscale.ledger.events.BlockCommittedEvent;
-import org.radix.hyperscale.ledger.events.ProgressPhaseEvent;
-import org.radix.hyperscale.ledger.events.SyncAcquiredEvent;
-import org.radix.hyperscale.ledger.exceptions.SyncStatusException;
-import org.radix.hyperscale.ledger.messages.SubmitAtomsMessage;
-import org.radix.hyperscale.ledger.messages.SyncAcquiredMessage;
-import org.radix.hyperscale.ledger.primitives.Atom;
-import org.radix.hyperscale.ledger.primitives.AtomCertificate;
-import org.radix.hyperscale.ledger.primitives.StateOutput;
-import org.radix.hyperscale.ledger.sme.ManifestException;
-import org.radix.hyperscale.ledger.timeouts.AcceptTimeout;
-import org.radix.hyperscale.ledger.timeouts.AtomTimeout;
-import org.radix.hyperscale.ledger.timeouts.CommitTimeout;
-import org.radix.hyperscale.ledger.timeouts.ExecutionLatentTimeout;
-import org.radix.hyperscale.ledger.timeouts.ExecutionTimeout;
-import org.radix.hyperscale.ledger.timeouts.PrepareTimeout;
-import org.radix.hyperscale.logging.Logger;
-import org.radix.hyperscale.logging.Logging;
-import org.radix.hyperscale.network.AbstractConnection;
-import org.radix.hyperscale.network.GossipFetcher;
-import org.radix.hyperscale.network.GossipFilter;
-import org.radix.hyperscale.network.GossipInventory;
-import org.radix.hyperscale.network.GossipReceiver;
-import org.radix.hyperscale.network.MessageProcessor;
-import org.radix.hyperscale.network.messages.InventoryMessage;
-
 import com.google.common.eventbus.Subscribe;
 import com.sleepycat.je.OperationStatus;
 
@@ -3571,5 +1633,4 @@
 	{
 		throw new UnsupportedOperationException("Association search not yet supported in AtomPool");
 	}
-}
->>>>>>> d07aaf63
+}