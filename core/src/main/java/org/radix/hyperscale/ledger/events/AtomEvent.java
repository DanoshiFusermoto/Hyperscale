<<<<<<< HEAD
package org.radix.hyperscale.ledger.events;

import java.util.Objects;
import org.radix.hyperscale.events.Event;
import org.radix.hyperscale.ledger.PendingAtom;
import org.radix.hyperscale.ledger.primitives.Atom;

abstract class AtomEvent implements Event {
  private final PendingAtom pendingAtom;

  AtomEvent(final PendingAtom pendingAtom) {
    this.pendingAtom = Objects.requireNonNull(pendingAtom, "Pending atom is null");
  }

  public final PendingAtom getPendingAtom() {
    return this.pendingAtom;
  }

  public final Atom getAtom() {
    return this.pendingAtom.getAtom();
  }
}
=======
package org.radix.hyperscale.ledger.events;

import java.util.Objects;

import org.radix.hyperscale.events.Event;
import org.radix.hyperscale.ledger.PendingAtom;

abstract class AtomEvent implements Event 
{
	private final PendingAtom pendingAtom;
	
	AtomEvent(final PendingAtom pendingAtom)
	{
		this.pendingAtom = Objects.requireNonNull(pendingAtom, "Pending atom is null");
	}
	
	public final PendingAtom getPendingAtom()
	{
		return this.pendingAtom;
	}
}
>>>>>>> d07aaf63
<|MERGE_RESOLUTION|>--- conflicted
+++ resolved
@@ -1,27 +1,3 @@
-<<<<<<< HEAD
-package org.radix.hyperscale.ledger.events;
-
-import java.util.Objects;
-import org.radix.hyperscale.events.Event;
-import org.radix.hyperscale.ledger.PendingAtom;
-import org.radix.hyperscale.ledger.primitives.Atom;
-
-abstract class AtomEvent implements Event {
-  private final PendingAtom pendingAtom;
-
-  AtomEvent(final PendingAtom pendingAtom) {
-    this.pendingAtom = Objects.requireNonNull(pendingAtom, "Pending atom is null");
-  }
-
-  public final PendingAtom getPendingAtom() {
-    return this.pendingAtom;
-  }
-
-  public final Atom getAtom() {
-    return this.pendingAtom.getAtom();
-  }
-}
-=======
 package org.radix.hyperscale.ledger.events;
 
 import java.util.Objects;
@@ -42,5 +18,4 @@
 	{
 		return this.pendingAtom;
 	}
-}
->>>>>>> d07aaf63
+}